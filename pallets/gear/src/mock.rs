--- conflicted
+++ resolved
@@ -102,11 +102,7 @@
     type BlockWeights = ();
     type BlockLength = ();
     type DbWeight = DbWeight;
-<<<<<<< HEAD
-    type Origin = Origin;
-=======
     type RuntimeOrigin = RuntimeOrigin;
->>>>>>> 06271b3d
     type RuntimeCall = RuntimeCall;
     type Index = u64;
     type BlockNumber = u64;
@@ -232,15 +228,8 @@
 
 pub fn get_min_weight() -> Weight {
     new_test_ext().execute_with(|| {
-<<<<<<< HEAD
-        Gear::on_idle(
-            System::block_number(),
-            Weight::from_ref_time(BlockGasLimitOf::<Test>::get()),
-        )
-=======
         dry_run!(weight, BlockGasLimitOf::<Test>::get());
         Weight::from_ref_time(weight)
->>>>>>> 06271b3d
     })
 }
 
@@ -250,14 +239,7 @@
     new_test_ext().execute_with(|| {
         let gas_allowance = GasAllowanceOf::<Test>::get();
 
-<<<<<<< HEAD
-        Gear::on_idle(
-            System::block_number(),
-            Weight::from_ref_time(BlockGasLimitOf::<Test>::get()),
-        );
-=======
         dry_run!(_weight, BlockGasLimitOf::<Test>::get());
->>>>>>> 06271b3d
 
         TaskPoolOf::<Test>::add(
             100,
@@ -285,15 +267,8 @@
             remaining_weight
         );
 
-<<<<<<< HEAD
-        Gear::on_idle(
-            System::block_number(),
-            Weight::from_ref_time(remaining_weight),
-        );
-=======
         Gear::run_queue(remaining_weight);
         Gear::on_finalize(System::block_number());
->>>>>>> 06271b3d
     }
 }
 
