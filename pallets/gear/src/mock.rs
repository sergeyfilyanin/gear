--- conflicted
+++ resolved
@@ -17,22 +17,12 @@
 // along with this program. If not, see <https://www.gnu.org/licenses/>.
 
 use crate as pallet_gear;
-<<<<<<< HEAD
 use crate::{ext::Ext, manager::ExtManager};
-use common::lazy_pages;
-use common::Origin as _;
-use core_processor::configs::AllocationsConfig;
-use core_processor::{
-    common::{DispatchOutcome, JournalNote},
-    configs::BlockInfo,
-=======
-use crate::{ext::LazyPagesExt, manager::ExtManager};
 use common::{lazy_pages, Origin as _};
 use core_processor::{
     common::{DispatchOutcome, JournalNote},
     configs::{AllocationsConfig, BlockInfo},
     Ext,
->>>>>>> 9bd56a0a
 };
 use frame_support::{
     construct_runtime, parameter_types,
