// This file is part of Gear.

// Copyright (C) 2021-2022 Gear Technologies Inc.
// SPDX-License-Identifier: GPL-3.0-or-later WITH Classpath-exception-2.0

// This program is free software: you can redistribute it and/or modify
// it under the terms of the GNU General Public License as published by
// the Free Software Foundation, either version 3 of the License, or
// (at your option) any later version.

// This program is distributed in the hope that it will be useful,
// but WITHOUT ANY WARRANTY; without even the implied warranty of
// MERCHANTABILITY or FITNESS FOR A PARTICULAR PURPOSE. See the
// GNU General Public License for more details.

// You should have received a copy of the GNU General Public License
// along with this program. If not, see <https://www.gnu.org/licenses/>.

use crate as pallet_gear;
<<<<<<< HEAD
use crate::{ext::Ext, manager::ExtManager};
use common::{lazy_pages, Origin as _};
=======
use crate::{
    ext::LazyPagesExt,
    manager::{ExtManager, HandleKind},
    *,
};
use alloc::format;
use common::{self, lazy_pages, Origin as _, ValueTree};
>>>>>>> 9084c2e2
use core_processor::{
    common::{DispatchOutcome, DispatchOutcome as CoreDispatchOutcome, JournalNote},
    configs::{AllocationsConfig, BlockInfo},
};
use frame_support::{
    construct_runtime,
    pallet_prelude::*,
    parameter_types,
    traits::{Currency, FindAuthor, Get},
};
use frame_system as system;
use gear_backend_sandbox::SandboxEnvironment;
use gear_core::{
    ids::ProgramId,
    message::{Dispatch, DispatchKind, Message},
};
use sp_core::H256;
use sp_runtime::{
    testing::Header,
    traits::{BlakeTwo256, IdentityLookup, UniqueSaturatedInto},
};
use sp_std::convert::{TryFrom, TryInto};

type UncheckedExtrinsic = frame_system::mocking::MockUncheckedExtrinsic<Test>;
type Block = frame_system::mocking::MockBlock<Test>;
type AccountId = u64;

pub(crate) const USER_1: AccountId = 1;
pub(crate) const USER_2: AccountId = 2;
pub(crate) const USER_3: AccountId = 3;
pub(crate) const LOW_BALANCE_USER: AccountId = 4;
pub(crate) const BLOCK_AUTHOR: AccountId = 255;

// Configure a mock runtime to test the pallet.
construct_runtime!(
    pub enum Test where
        Block = Block,
        NodeBlock = Block,
        UncheckedExtrinsic = UncheckedExtrinsic,
    {
        System: system::{Pallet, Call, Config, Storage, Event<T>},
        GearProgram: pallet_gear_program::{Pallet, Storage, Event<T>},
        GearMessenger: pallet_gear_messenger::{Pallet},
        Gear: pallet_gear::{Pallet, Call, Storage, Event<T>},
        Gas: pallet_gas::{Pallet, Storage},
        Balances: pallet_balances::{Pallet, Call, Storage, Config<T>, Event<T>},
        Authorship: pallet_authorship::{Pallet, Storage},
        Timestamp: pallet_timestamp::{Pallet, Call, Storage, Inherent},
    }
);

impl pallet_balances::Config for Test {
    type MaxLocks = ();
    type MaxReserves = ();
    type ReserveIdentifier = [u8; 8];
    type Balance = u128;
    type DustRemoval = ();
    type Event = Event;
    type ExistentialDeposit = ExistentialDeposit;
    type AccountStore = System;
    type WeightInfo = ();
}

parameter_types! {
    pub const BlockHashCount: u64 = 250;
    pub const SS58Prefix: u8 = 42;
    pub const ExistentialDeposit: u64 = 500;
}

impl system::Config for Test {
    type BaseCallFilter = frame_support::traits::Everything;
    type BlockWeights = ();
    type BlockLength = ();
    type DbWeight = ();
    type Origin = Origin;
    type Call = Call;
    type Index = u64;
    type BlockNumber = u64;
    type Hash = H256;
    type Hashing = BlakeTwo256;
    type AccountId = AccountId;
    type Lookup = IdentityLookup<Self::AccountId>;
    type Header = Header;
    type Event = Event;
    type BlockHashCount = BlockHashCount;
    type Version = ();
    type PalletInfo = PalletInfo;
    type AccountData = pallet_balances::AccountData<u128>;
    type OnNewAccount = ();
    type OnKilledAccount = ();
    type SystemWeightInfo = ();
    type SS58Prefix = SS58Prefix;
    type OnSetCode = ();
    type MaxConsumers = frame_support::traits::ConstU32<16>;
}

pub struct GasConverter;
impl common::GasPrice for GasConverter {
    type Balance = u128;
}

impl pallet_gear_program::Config for Test {
    type Event = Event;
    type WeightInfo = ();
    type Currency = Balances;
}

parameter_types! {
    pub const BlockGasLimit: u64 = 100_000_000_000;
    pub const OutgoingLimit: u32 = 1024;
    pub const WaitListFeePerBlock: u64 = 1_000;
    pub MySchedule: pallet_gear::Schedule<Test> = <pallet_gear::Schedule<Test>>::default();
}

impl pallet_gear::Config for Test {
    type Event = Event;
    type Currency = Balances;
    type GasPrice = GasConverter;
    type GasHandler = Gas;
    type WeightInfo = ();
    type Schedule = MySchedule;
    type OutgoingLimit = OutgoingLimit;
    type DebugInfo = ();
    type WaitListFeePerBlock = WaitListFeePerBlock;
    type CodeStorage = GearProgram;
    type Messenger = GearMessenger;
}

impl pallet_gas::Config for Test {
    type BlockGasLimit = BlockGasLimit;
}

impl pallet_gear_messenger::Config for Test {
    type Currency = Balances;
}

pub struct FixedBlockAuthor;

impl FindAuthor<u64> for FixedBlockAuthor {
    fn find_author<'a, I>(_digests: I) -> Option<u64>
    where
        I: 'a + IntoIterator<Item = (sp_runtime::ConsensusEngineId, &'a [u8])>,
    {
        Some(BLOCK_AUTHOR)
    }
}

impl pallet_authorship::Config for Test {
    type FindAuthor = FixedBlockAuthor;
    type UncleGenerations = ();
    type FilterUncle = ();
    type EventHandler = ();
}

parameter_types! {
    pub const MinimumPeriod: u64 = 500;
}

impl pallet_timestamp::Config for Test {
    type Moment = u64;
    type OnTimestampSet = ();
    type MinimumPeriod = MinimumPeriod;
    type WeightInfo = ();
}

// Build genesis storage according to the mock runtime.
pub fn new_test_ext() -> sp_io::TestExternalities {
    let mut t = system::GenesisConfig::default()
        .build_storage::<Test>()
        .unwrap();

    pallet_balances::GenesisConfig::<Test> {
        balances: vec![
            (USER_1, 500_000_000_000_u128),
            (USER_2, 200_000_000_000_u128),
            (USER_3, 500_000_000_000_u128),
            (LOW_BALANCE_USER, 1000_u128),
            (BLOCK_AUTHOR, 500_u128),
        ],
    }
    .assimilate_storage(&mut t)
    .unwrap();

    let mut ext = sp_io::TestExternalities::new(t);
    ext.execute_with(|| System::set_block_number(1));
    ext
}

pub fn run_to_block(n: u64, remaining_weight: Option<u64>) {
    while System::block_number() < n {
        System::on_finalize(System::block_number());
        System::set_block_number(System::block_number() + 1);
        System::on_initialize(System::block_number());
        Gas::on_initialize(System::block_number());
        GearMessenger::on_initialize(System::block_number());
        Gear::on_initialize(System::block_number());

        let remaining_weight =
            remaining_weight.unwrap_or(<Test as pallet_gas::Config>::BlockGasLimit::get());

        log::debug!(
            "🧱 Running on_idle block #{} with weight {}",
            System::block_number(),
            remaining_weight
        );

        Gear::on_idle(System::block_number(), remaining_weight);
    }
}

pub fn calc_handle_gas_spent(source: H256, dest: H256, payload: Vec<u8>) -> (u64, u64) {
    let ext_manager: ExtManager<Test> = Default::default();

    let initial_gas = <Test as pallet_gas::Config>::BlockGasLimit::get();

    let message = Message::new(
        Default::default(),
        ProgramId::from_origin(source),
        ProgramId::from_origin(dest),
        payload,
        Some(initial_gas),
        0,
        None,
    );

    let lazy_pages_enabled = cfg!(feature = "lazy-pages") && lazy_pages::try_to_enable_lazy_pages();

    let actor = ext_manager
        .get_executable_actor(dest, !lazy_pages_enabled)
        .expect("Can't find a program");

    let dispatch = Dispatch::new(DispatchKind::Handle, message);

    let block_info = BlockInfo {
        height: System::block_number() as u32,
        timestamp: Timestamp::get(),
    };

    let schedule = <Test as pallet_gear::Config>::Schedule::get();
    let allocations_config = AllocationsConfig {
        max_pages: gear_core::memory::WasmPageNumber(schedule.limits.memory_pages),
        init_cost: schedule.memory_weights.initial_cost,
        alloc_cost: schedule.memory_weights.allocation_cost,
        mem_grow_cost: schedule.memory_weights.grow_cost,
        load_page_cost: schedule.memory_weights.load_cost,
    };
    let existential_deposit =
        <Test as pallet_gear::Config>::Currency::minimum_balance().unique_saturated_into();

    let journal = core_processor::process::<Ext, SandboxEnvironment<_>>(
        Some(actor),
        dispatch.into_stored().into_incoming(initial_gas),
        block_info,
        allocations_config,
        existential_deposit,
        ProgramId::from_origin(source),
        ProgramId::from_origin(dest),
        u64::MAX,
        <Test as pallet_gear::Config>::OutgoingLimit::get(),
        schedule.host_fn_weights.into_core(),
    );

    let mut gas_burned: u64 = 0;
    let mut gas_to_send: u64 = 0;

    for note in &journal {
        match note {
            JournalNote::GasBurned { amount, .. } => {
                gas_burned = gas_burned.saturating_add(*amount);
            }
            JournalNote::SendDispatch { dispatch, .. } => {
                gas_to_send = gas_to_send.saturating_add(dispatch.gas_limit().unwrap_or(0));
            }
            JournalNote::MessageDispatched(DispatchOutcome::MessageTrap { .. }) => {
                panic!("Program terminated with a trap");
            }
            _ => (),
        }
    }

    (gas_burned, gas_to_send)
}

pub fn get_gas_burned<T>(
    source: H256,
    kind: HandleKind,
    payload: Vec<u8>,
    gas_limit: Option<u64>,
    value: u128,
) -> Result<u64, Vec<u8>>
where
    T: crate::Config,
    T::AccountId: common::Origin,
{
    let schedule = T::Schedule::get();
    let mut ext_manager = ExtManager::<T>::default();

    let bn: u64 = <frame_system::Pallet<T>>::block_number().unique_saturated_into();
    let root_message_id = MessageId::from(bn).into_origin();

    let dispatch = match kind {
        HandleKind::Init(ref code) => {
            let program_id = ProgramId::generate(CodeId::generate(code), b"gas_spent_salt");

            let schedule = T::Schedule::get();
            let code = Code::try_new(
                code.clone(),
                schedule.instruction_weights.version,
                |module| schedule.rules(module),
            )
            .map_err(|_| b"Code failed to load: {}".to_vec())?;

            let code_and_id = CodeAndId::new(code);
            let code_id = code_and_id.code_id();

            let _ = crate::Pallet::<T>::set_code_with_metadata(code_and_id, source);

            ExtManager::<T>::default().set_program(program_id, code_id, root_message_id);

            Dispatch::new(
                DispatchKind::Init,
                Message::new(
                    MessageId::from_origin(root_message_id),
                    ProgramId::from_origin(source),
                    program_id,
                    payload,
                    Some(u64::MAX),
                    value,
                    None,
                ),
            )
        }
        HandleKind::Handle(dest) => Dispatch::new(
            DispatchKind::Handle,
            Message::new(
                MessageId::from_origin(root_message_id),
                ProgramId::from_origin(source),
                ProgramId::from_origin(dest),
                payload,
                Some(u64::MAX),
                value,
                None,
            ),
        ),
        HandleKind::Reply(msg_id, exit_code) => {
            let msg = MailboxOf::<T>::remove(
                <T::AccountId as common::Origin>::from_origin(source),
                MessageId::from_origin(msg_id),
            )
            .map_err(|_| b"Internal error: unable to find message in mailbox".to_vec())?;
            Dispatch::new(
                DispatchKind::Reply,
                Message::new(
                    MessageId::from_origin(root_message_id),
                    ProgramId::from_origin(source),
                    msg.source(),
                    payload,
                    Some(u64::MAX),
                    value,
                    Some((msg.id(), exit_code)),
                ),
            )
        }
    };

    let initial_gas = gas_limit.unwrap_or_else(<T as pallet_gas::Config>::BlockGasLimit::get);
    T::GasHandler::create(source.into_origin(), root_message_id, initial_gas)
        .map_err(|_| b"Internal error: unable to create gas handler".to_vec())?;

    let dispatch = dispatch.into_stored();

    QueueOf::<T>::remove_all();

    QueueOf::<T>::queue(dispatch).map_err(|_| b"Messages storage corrupted".to_vec())?;

    let block_info = BlockInfo {
        height: <frame_system::Pallet<T>>::block_number().unique_saturated_into(),
        timestamp: <pallet_timestamp::Pallet<T>>::get().unique_saturated_into(),
    };

    let existential_deposit = <T as Config>::Currency::minimum_balance().unique_saturated_into();

    let mut burned = 0;

    while let Some(queued_dispatch) =
        QueueOf::<T>::dequeue().map_err(|_| b"MQ storage corrupted".to_vec())?
    {
        let actor_id = queued_dispatch.destination();

        let lazy_pages_enabled =
            cfg!(feature = "lazy-pages") && lazy_pages::try_to_enable_lazy_pages();

        let actor = ext_manager
            .get_executable_actor(actor_id.into_origin(), !lazy_pages_enabled)
            .ok_or_else(|| b"Program not found in the storage".to_vec())?;

        let allocations_config = AllocationsConfig {
            max_pages: gear_core::memory::WasmPageNumber(schedule.limits.memory_pages),
            init_cost: schedule.memory_weights.initial_cost,
            alloc_cost: schedule.memory_weights.allocation_cost,
            mem_grow_cost: schedule.memory_weights.grow_cost,
            load_page_cost: schedule.memory_weights.load_cost,
        };

        let gas_limit = T::GasHandler::get_limit(queued_dispatch.id().into_origin())
            .ok()
            .flatten()
            .ok_or_else(|| b"Internal error: unable to get gas limit after execution".to_vec())?;

        let journal = if lazy_pages_enabled {
            core_processor::process::<LazyPagesExt, SandboxEnvironment<_>>(
                Some(actor),
                queued_dispatch.into_incoming(gas_limit),
                block_info,
                allocations_config,
                existential_deposit,
                ProgramId::from_origin(source),
                actor_id,
                u64::MAX,
                T::OutgoingLimit::get(),
                schedule.host_fn_weights.clone().into_core(),
            )
        } else {
            core_processor::process::<Ext, SandboxEnvironment<_>>(
                Some(actor),
                queued_dispatch.into_incoming(gas_limit),
                block_info,
                allocations_config,
                existential_deposit,
                ProgramId::from_origin(source),
                actor_id,
                u64::MAX,
                T::OutgoingLimit::get(),
                schedule.host_fn_weights.clone().into_core(),
            )
        };

        // TODO: Check whether we charge gas fee for submitting code after #646
        for note in &journal {
            match note {
                JournalNote::GasBurned { amount, .. } => {
                    burned += amount;
                }
                JournalNote::MessageDispatched(CoreDispatchOutcome::MessageTrap {
                    trap, ..
                }) => {
                    return Err(format!(
                        "Program terminated with a trap: {}",
                        trap.clone().unwrap_or_else(|| "No reason".to_string())
                    )
                    .into_bytes());
                }
                _ => {}
            }
        }

        core_processor::handle_journal(journal, &mut ext_manager);
    }

    Ok(burned)
}<|MERGE_RESOLUTION|>--- conflicted
+++ resolved
@@ -17,18 +17,13 @@
 // along with this program. If not, see <https://www.gnu.org/licenses/>.
 
 use crate as pallet_gear;
-<<<<<<< HEAD
-use crate::{ext::Ext, manager::ExtManager};
-use common::{lazy_pages, Origin as _};
-=======
 use crate::{
-    ext::LazyPagesExt,
+    ext::Ext,
     manager::{ExtManager, HandleKind},
     *,
 };
 use alloc::format;
 use common::{self, lazy_pages, Origin as _, ValueTree};
->>>>>>> 9084c2e2
 use core_processor::{
     common::{DispatchOutcome, DispatchOutcome as CoreDispatchOutcome, JournalNote},
     configs::{AllocationsConfig, BlockInfo},
