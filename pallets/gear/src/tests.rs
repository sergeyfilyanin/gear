// This file is part of Gear.

// Copyright (C) 2021 Gear Technologies Inc.
// SPDX-License-Identifier: GPL-3.0-or-later WITH Classpath-exception-2.0

// This program is free software: you can redistribute it and/or modify
// it under the terms of the GNU General Public License as published by
// the Free Software Foundation, either version 3 of the License, or
// (at your option) any later version.

// This program is distributed in the hope that it will be useful,
// but WITHOUT ANY WARRANTY; without even the implied warranty of
// MERCHANTABILITY or FITNESS FOR A PARTICULAR PURPOSE. See the
// GNU General Public License for more details.

// You should have received a copy of the GNU General Public License
// along with this program. If not, see <https://www.gnu.org/licenses/>.

use codec::Encode;
use common::{self, DAGBasedLedger, GasPrice as _, Origin as _};
use frame_support::{assert_noop, assert_ok};
use frame_system::Pallet as SystemPallet;
use gear_runtime_interface as gear_ri;
use pallet_balances::{self, Pallet as BalancesPallet};
use tests_distributor::{Request, WASM_BINARY_BLOATY as DISTRIBUTOR_WASM_BINARY};
use tests_program_factory::{CreateProgram, WASM_BINARY_BLOATY as PROGRAM_FACTORY_WASM_BINARY};

use super::{
    manager::HandleKind,
    mock::{
        new_test_ext, run_to_block, Event as MockEvent, Gear, Origin, System, Test, BLOCK_AUTHOR,
        LOW_BALANCE_USER, USER_1, USER_2, USER_3,
    },
    pallet, Config, DispatchOutcome, Error, Event, ExecutionResult, GasAllowance, Mailbox,
    MessageInfo, Pallet as GearPallet, Reason,
};

use utils::*;

#[test]
fn submit_program_expected_failure() {
    init_logger();
    new_test_ext().execute_with(|| {
        let balance = BalancesPallet::<Test>::free_balance(USER_1);
        assert_noop!(
            GearPallet::<Test>::submit_program(
                Origin::signed(USER_1).into(),
                ProgramCodeKind::Default.to_bytes(),
                DEFAULT_SALT.to_vec(),
                EMPTY_PAYLOAD.to_vec(),
                DEFAULT_GAS_LIMIT,
                balance + 1
            ),
            Error::<Test>::NotEnoughBalanceForReserve
        );

        assert_noop!(
            submit_program_default(LOW_BALANCE_USER, ProgramCodeKind::Default),
            Error::<Test>::NotEnoughBalanceForReserve
        );

        // Gas limit is too high
        let block_gas_limit = <Test as pallet::Config>::BlockGasLimit::get();
        assert_noop!(
            GearPallet::<Test>::submit_program(
                Origin::signed(USER_1).into(),
                ProgramCodeKind::Default.to_bytes(),
                DEFAULT_SALT.to_vec(),
                EMPTY_PAYLOAD.to_vec(),
                block_gas_limit + 1,
                0
            ),
            Error::<Test>::GasLimitTooHigh
        );
    })
}

#[test]
fn submit_program_fails_on_duplicate_id() {
    init_logger();
    new_test_ext().execute_with(|| {
        assert_ok!(submit_program_default(USER_1, ProgramCodeKind::Default));
        // Finalize block to let queue processing run
        run_to_block(2, None);
        // By now this program id is already in the storage
        assert_noop!(
            submit_program_default(USER_1, ProgramCodeKind::Default),
            Error::<Test>::ProgramAlreadyExists
        );
    })
}

#[test]
fn send_message_works() {
    init_logger();
    new_test_ext().execute_with(|| {
        let user1_initial_balance = BalancesPallet::<Test>::free_balance(USER_1);
        let user2_initial_balance = BalancesPallet::<Test>::free_balance(USER_2);

        // No gas has been created initially
        assert_eq!(<Test as Config>::GasHandler::total_supply(), 0);

        let program_id = {
            let res = submit_program_default(USER_1, ProgramCodeKind::Default);
            assert_ok!(res);
            res.expect("submit result was asserted")
        };

        assert_ok!(send_default_message(USER_1, program_id));

        // Balances check
        // Gas spends on sending 2 default messages (submit program and send message to program)
        let user1_potential_msgs_spends = GasPrice::gas_price(2 * DEFAULT_GAS_LIMIT);
        // User 1 has sent two messages
        assert_eq!(
            BalancesPallet::<Test>::free_balance(USER_1),
            user1_initial_balance - user1_potential_msgs_spends
        );

        // Clear messages from the queue to refund unused gas
        run_to_block(2, None);

        // Checking that sending a message to a non-program address works as a value transfer
        let mail_value = 20_000;

        // Take note of up-to-date users balance
        let user1_initial_balance = BalancesPallet::<Test>::free_balance(USER_1);

        assert_ok!(GearPallet::<Test>::send_message(
            Origin::signed(USER_1).into(),
            USER_2.into_origin(),
            EMPTY_PAYLOAD.to_vec(),
            DEFAULT_GAS_LIMIT,
            mail_value,
        ));

        // Transfer of `mail_value` completed.
        // Gas limit is ignored for messages headed to a mailbox - no funds have been reserved.
        assert_eq!(
            BalancesPallet::<Test>::free_balance(USER_1),
            user1_initial_balance - mail_value
        );
        // The recipient has not received the funds, they are in the mailbox
        assert_eq!(
            BalancesPallet::<Test>::free_balance(USER_2),
            user2_initial_balance
        );

        let message_id = compute_user_message_id(EMPTY_PAYLOAD, 2);
        assert_ok!(GearPallet::<Test>::claim_value_from_mailbox(
            Origin::signed(USER_2).into(),
            message_id
        ));

        // The recipient has received funds
        assert_eq!(
            BalancesPallet::<Test>::free_balance(USER_2),
            user2_initial_balance + mail_value
        );

        // Ensure the message didn't burn any gas (i.e. never went through processing pipeline)
        let remaining_weight = 100_000;
        run_to_block(3, Some(remaining_weight));

        // Messages were sent by user 1 only
        let actual_gas_burned = remaining_weight - GasAllowance::<Test>::get();
        assert_eq!(actual_gas_burned, 0);

        // Ensure all created imbalances along the way cancel each other
        assert_eq!(<Test as Config>::GasHandler::total_supply(), 0);
    });
}

#[test]
fn send_message_expected_failure() {
    init_logger();
    new_test_ext().execute_with(|| {
        // Submitting failing in init program and check message is failed to be sent to it
        let program_id = {
            let res = submit_program_default(USER_1, ProgramCodeKind::GreedyInit);
            assert_ok!(res);
            res.expect("submit result was asserted")
        };
        run_to_block(2, None);

        assert_noop!(
            send_default_message(LOW_BALANCE_USER, program_id),
            Error::<Test>::ProgramIsTerminated
        );

        // Submit valid program and test failing actions on it
        let program_id = {
            let res = submit_program_default(USER_1, ProgramCodeKind::Default);
            assert_ok!(res);
            res.expect("submit result was asserted")
        };

        assert_noop!(
            send_default_message(LOW_BALANCE_USER, program_id),
            Error::<Test>::NotEnoughBalanceForReserve
        );

        // Because destination is user, no gas will be reserved
        assert!(matches!(
            Mailbox::<Test>::remove_all(None),
            sp_io::KillStorageResult::AllRemoved(_)
        ));
        assert_ok!(GearPallet::<Test>::send_message(
            Origin::signed(LOW_BALANCE_USER).into(),
            USER_1.into_origin(),
            EMPTY_PAYLOAD.to_vec(),
            1000,
            1
        ));
        assert!(Mailbox::<Test>::contains_key(USER_1));

        // Gas limit too high
        let block_gas_limit = <Test as pallet::Config>::BlockGasLimit::get();
        assert_noop!(
            GearPallet::<Test>::send_message(
                Origin::signed(USER_1).into(),
                program_id,
                EMPTY_PAYLOAD.to_vec(),
                block_gas_limit + 1,
                0
            ),
            Error::<Test>::GasLimitTooHigh
        );
    })
}

#[test]
fn messages_processing_works() {
    init_logger();
    new_test_ext().execute_with(|| {
        let program_id = {
            let res = submit_program_default(USER_1, ProgramCodeKind::Default);
            assert_ok!(res);
            res.expect("submit result was asserted")
        };
        assert_ok!(send_default_message(USER_1, program_id));

        run_to_block(2, None);

        SystemPallet::<Test>::assert_last_event(Event::MessagesDequeued(2).into());

        assert_ok!(send_default_message(USER_1, USER_2.into_origin()));
        assert_ok!(send_default_message(USER_1, program_id));

        run_to_block(3, None);

        // "Mail" from user to user should not be processed as messages
        SystemPallet::<Test>::assert_last_event(Event::MessagesDequeued(1).into());
    });
}

#[test]
fn spent_gas_to_reward_block_author_works() {
    init_logger();
    new_test_ext().execute_with(|| {
        let block_author_initial_balance = BalancesPallet::<Test>::free_balance(BLOCK_AUTHOR);
        assert_ok!(submit_program_default(USER_1, ProgramCodeKind::Default));
        run_to_block(2, None);

        SystemPallet::<Test>::assert_last_event(Event::MessagesDequeued(1).into());

        // The block author should be paid the amount of Currency equal to
        // the `gas_charge` incurred while processing the `InitProgram` message
        let gas_spent = GasPrice::gas_price(
            <Test as pallet::Config>::BlockGasLimit::get() - GasAllowance::<Test>::get(),
        );
        assert_eq!(
            BalancesPallet::<Test>::free_balance(BLOCK_AUTHOR),
            block_author_initial_balance + gas_spent
        );
    })
}

#[test]
fn unused_gas_released_back_works() {
    init_logger();
    new_test_ext().execute_with(|| {
        let user1_initial_balance = BalancesPallet::<Test>::free_balance(USER_1);
        let huge_send_message_gas_limit = 50_000;

        // Initial value in all gas trees is 0
        assert_eq!(<Test as Config>::GasHandler::total_supply(), 0);

        let program_id = {
            let res = submit_program_default(USER_1, ProgramCodeKind::Default);
            assert_ok!(res);
            res.expect("submit result was asserted")
        };

        assert_ok!(GearPallet::<Test>::send_message(
            Origin::signed(USER_1).into(),
            program_id,
            EMPTY_PAYLOAD.to_vec(),
            huge_send_message_gas_limit,
            0
        ));
        // Spends for submit program with default gas limit and sending default message with a huge gas limit
        let user1_potential_msgs_spends =
            GasPrice::gas_price(DEFAULT_GAS_LIMIT + huge_send_message_gas_limit);
        assert_eq!(
            BalancesPallet::<Test>::free_balance(USER_1),
            user1_initial_balance - user1_potential_msgs_spends
        );
        assert_eq!(
            BalancesPallet::<Test>::reserved_balance(USER_1),
            (DEFAULT_GAS_LIMIT + huge_send_message_gas_limit) as _,
        );

        run_to_block(2, None);
        let user1_actual_msgs_spends = GasPrice::gas_price(
            <Test as pallet::Config>::BlockGasLimit::get() - GasAllowance::<Test>::get(),
        );
        assert!(user1_potential_msgs_spends > user1_actual_msgs_spends);
        assert_eq!(
            BalancesPallet::<Test>::free_balance(USER_1),
            user1_initial_balance - user1_actual_msgs_spends
        );

        // All created gas cancels out
        assert_eq!(<Test as Config>::GasHandler::total_supply(), 0);
    })
}

#[test]
fn lazy_pages() {
    // This test access different pages in linear wasm memory
    // and check that lazy-pages (see gear-lazy-pages) works correct:
    // For each page, which has been loaded from storage <=> page has been accessed.
    let wat = r#"
	(module
		(import "env" "memory" (memory 1))
        (import "env" "alloc" (func $alloc (param i32) (result i32)))
		(export "handle" (func $handle))
		(export "init" (func $init))
		(func $init
            ;; allocate 9 pages in init, so mem will contain 10 pages
            i32.const 0x0
            i32.const 0x9
            call $alloc
            i32.store
        )
        (func $handle
            ;; write access page 0
            i32.const 0x0
            i32.const 0x42
            i32.store

            ;; write access page 2
            i32.const 0x20000
            i32.const 0x42
            i32.store

            ;; read access page 5
            i32.const 0x0
            i32.const 0x50000
            i32.load
            i32.store

            ;; write access page 8 and 9 by one store
            i32.const 0x8fffc
            i64.const 0xffffffffffffffff
            i64.store
		)
	)"#;

    init_logger();
    new_test_ext().execute_with(|| {
        let pid = {
            let code = ProgramCodeKind::Custom(wat).to_bytes();
            let salt = DEFAULT_SALT.to_vec();
            let prog_id = generate_program_id(&code, &salt);
            let res = GearPallet::<Test>::submit_program(
                Origin::signed(USER_1).into(),
                code,
                salt,
                EMPTY_PAYLOAD.to_vec(),
                5_000_000,
                0,
            )
            .map(|_| prog_id);
            assert_ok!(res);
            res.expect("submit result was asserted")
        };

        run_to_block(2, Some(10_000_000));
        log::debug!("submit done {:?}", pid);
        SystemPallet::<Test>::assert_last_event(Event::MessagesDequeued(1).into());

        let res = GearPallet::<Test>::send_message(
            Origin::signed(USER_1).into(),
            pid,
            EMPTY_PAYLOAD.to_vec(),
            1_000_000,
            100,
        );
        log::debug!("res = {:?}", res);
        assert_ok!(res);

        run_to_block(3, Some(10_000_000));

        // Dirty hack: lazy pages info is stored in thread local static variables,
        // so after contract execution lazy-pages information
        // remains correct and we can use it here.
        let released_pages = gear_ri::gear_ri::get_released_pages();
        let lazy_pages = gear_ri::gear_ri::get_wasm_lazy_pages_numbers();

        // checks not accessed pages
        assert_eq!(lazy_pages, [1, 3, 4, 6, 7]);
        // checks accessed pages
        assert_eq!(released_pages, [0, 2, 5, 8, 9]);
    });
}

#[test]
fn block_gas_limit_works() {
    // Same as `ProgramCodeKind::GreedyInit`, but greedy handle
    let wat = r#"
	(module
		(import "env" "memory" (memory 1))
		(export "handle" (func $handle))
		(export "init" (func $init))
		(func $init)
        (func $doWork (param $size i32)
            (local $counter i32)
            i32.const 0
            set_local $counter
            loop $while
                get_local $counter
                i32.const 1
                i32.add
                set_local $counter
                get_local $counter
                get_local $size
                i32.lt_s
                if
                    br $while
                end
            end $while
        )
        (func $handle
            i32.const 10
            call $doWork
		)
	)"#;

    init_logger();
    new_test_ext().execute_with(|| {
        let remaining_weight = 100_000;

        // Submit programs and get their ids
        let pid1 = {
            let res = submit_program_default(USER_1, ProgramCodeKind::OutgoingWithValueInHandle);
            assert_ok!(res);
            res.expect("submit result was asserted")
        };
        let pid2 = {
            let res = submit_program_default(USER_1, ProgramCodeKind::Custom(wat));
            assert_ok!(res);
            res.expect("submit result was asserted")
        };

        run_to_block(2, Some(remaining_weight));
        SystemPallet::<Test>::assert_last_event(Event::MessagesDequeued(2).into());

        // We send 10M of gas from inside the program (see `ProgramCodeKind::OutgoingWithValueInHandle` WAT code).
        let gas_to_send = 10_000_000;

        // Count gas needed to process programs with default payload
        let expected_gas_msg_to_pid1 = GearPallet::<Test>::get_gas_spent(
            USER_1.into_origin(),
            HandleKind::Handle(pid1),
            EMPTY_PAYLOAD.to_vec(),
        )
        .expect("internal error: get gas spent (pid1) failed")
            - gas_to_send;
        let expected_gas_msg_to_pid2 = GearPallet::<Test>::get_gas_spent(
            USER_1.into_origin(),
            HandleKind::Handle(pid2),
            EMPTY_PAYLOAD.to_vec(),
        )
        .expect("internal error: get gas spent (pid2) failed");

        // TrapInHandle code kind is used because processing default payload in its
        // context requires such an amount of gas, that the following assertion can be passed.
        assert!(expected_gas_msg_to_pid1 + expected_gas_msg_to_pid2 > remaining_weight);

        assert_ok!(GearPallet::<Test>::send_message(
            Origin::signed(USER_1).into(),
            pid1,
            EMPTY_PAYLOAD.to_vec(),
            expected_gas_msg_to_pid1,
            100
        ));
        assert_ok!(GearPallet::<Test>::send_message(
            Origin::signed(USER_1).into(),
            pid1,
            EMPTY_PAYLOAD.to_vec(),
            expected_gas_msg_to_pid1,
            100
        ));

        run_to_block(3, Some(remaining_weight));
        SystemPallet::<Test>::assert_last_event(Event::MessagesDequeued(2).into());

        // Run to the next block to reset the gas limit
        run_to_block(4, Some(remaining_weight));

        // Add more messages to queue
        // Total `gas_limit` of three messages (2 to pid1 and 1 to pid2) exceeds the block gas limit
        assert!(remaining_weight < 2 * expected_gas_msg_to_pid1 + expected_gas_msg_to_pid2);
        assert_ok!(GearPallet::<Test>::send_message(
            Origin::signed(USER_1).into(),
            pid1,
            EMPTY_PAYLOAD.to_vec(),
            expected_gas_msg_to_pid1,
            200
        ));
        assert_ok!(GearPallet::<Test>::send_message(
            Origin::signed(USER_1).into(),
            pid2,
            EMPTY_PAYLOAD.to_vec(),
            expected_gas_msg_to_pid2,
            100
        ));
        assert_ok!(GearPallet::<Test>::send_message(
            Origin::signed(USER_1).into(),
            pid1,
            EMPTY_PAYLOAD.to_vec(),
            expected_gas_msg_to_pid1,
            200
        ));

        // Try to process 3 messages
        run_to_block(5, Some(remaining_weight));

        // Message #2 steps beyond the block gas allowance and is re-queued
        // Message #1 is dequeued and processed, message #3 stays in the queue:
        //
        // | 1 |        | 3 |
        // | 2 |  ===>  | 2 |
        // | 3 |        |   |
        //
        SystemPallet::<Test>::assert_last_event(Event::MessagesDequeued(1).into());
        assert_eq!(
            GasAllowance::<Test>::get(),
            remaining_weight - expected_gas_msg_to_pid1
        );

        // Try to process 2 messages
        run_to_block(6, Some(remaining_weight));

        // Message #3 get dequeued and processed
        // Message #2 gas limit still exceeds the remaining allowance:
        //
        // | 3 |        | 2 |
        // | 2 |  ===>  |   |
        //
        SystemPallet::<Test>::assert_last_event(Event::MessagesDequeued(1).into());
        assert_eq!(
            GasAllowance::<Test>::get(),
            remaining_weight - expected_gas_msg_to_pid1
        );

        run_to_block(7, Some(remaining_weight));

        // This time message #2 makes it into the block:
        //
        // | 2 |        |   |
        // |   |  ===>  |   |
        //
        SystemPallet::<Test>::assert_last_event(Event::MessagesDequeued(1).into());
        assert_eq!(
            GasAllowance::<Test>::get(),
            remaining_weight - expected_gas_msg_to_pid2
        );
    });
}

#[test]
fn mailbox_works() {
    init_logger();
    new_test_ext().execute_with(|| {
        // Initial value in all gas trees is 0
        assert_eq!(<Test as Config>::GasHandler::total_supply(), 0);

        // caution: runs to block 2
        let reply_to_id = setup_mailbox_test_state(USER_1);

        // Ensure that all the gas has been returned to the sender upon messages processing
        assert_eq!(BalancesPallet::<Test>::reserved_balance(USER_1), 0);

        let mailbox_message = {
            let res = GearPallet::<Test>::remove_from_mailbox(USER_1.into_origin(), reply_to_id);
            assert!(res.is_some());
            res.expect("was asserted previously")
        };

        assert_eq!(mailbox_message.id, reply_to_id,);

        // Gas limit should have been ignored by the code that puts a message into a mailbox
        assert_eq!(mailbox_message.gas_limit, 0);
        assert_eq!(mailbox_message.value, 1000);

        // Gas is not passed to mailboxed messages and should have been all spent by now
        assert_eq!(<Test as Config>::GasHandler::total_supply(), 0);
    })
}

#[test]
fn init_message_logging_works() {
    init_logger();
    new_test_ext().execute_with(|| {
        let mut next_block = 2;
        let codes = [
            (ProgramCodeKind::Default, false, ""),
            // Will fail, because tests use default gas limit, which is very low for successful greedy init
            (ProgramCodeKind::GreedyInit, true, "Gas limit exceeded"),
        ];

        for (code_kind, is_failing, trap_explanation) in codes {
            SystemPallet::<Test>::reset_events();

            assert_ok!(submit_program_default(USER_1, code_kind));

            let event = match SystemPallet::<Test>::events()
                .last()
                .map(|r| r.event.clone())
            {
                Some(MockEvent::Gear(e)) => e,
                _ => unreachable!("Should be one Gear event"),
            };

            run_to_block(next_block, None);

            let msg_info = match event {
                Event::InitMessageEnqueued(info) => info,
                _ => unreachable!("expect Event::InitMessageEnqueued"),
            };

            SystemPallet::<Test>::assert_has_event(if is_failing {
                Event::InitFailure(
                    msg_info,
                    Reason::Dispatch(trap_explanation.as_bytes().to_vec()),
                )
                .into()
            } else {
                Event::InitSuccess(msg_info).into()
            });

            next_block += 1;
        }
    })
}

#[test]
fn program_lifecycle_works() {
    init_logger();
    new_test_ext().execute_with(|| {
        // Submitting first program and getting its id
        let program_id = {
            let res = submit_program_default(USER_1, ProgramCodeKind::Default);
            assert_ok!(res);
            res.expect("submit result was asserted")
        };

        assert!(!Gear::is_initialized(program_id));
        assert!(!Gear::is_terminated(program_id));

        run_to_block(2, None);

        assert!(Gear::is_initialized(program_id));
        assert!(!Gear::is_terminated(program_id));

        // Submitting second program, which fails on initialization, therefore is deleted
        let program_id = {
            let res = submit_program_default(USER_1, ProgramCodeKind::GreedyInit);
            assert_ok!(res);
            res.expect("submit result was asserted")
        };

        assert!(!Gear::is_initialized(program_id));
        assert!(!Gear::is_terminated(program_id));

        run_to_block(3, None);

        assert!(!Gear::is_initialized(program_id));
        // while at the same time is terminated
        assert!(Gear::is_terminated(program_id));
    })
}

#[test]
fn events_logging_works() {
    let wat_trap_in_handle = r#"
	(module
		(import "env" "memory" (memory 1))
		(export "handle" (func $handle))
		(export "init" (func $init))
		(func $handle
			unreachable
		)
		(func $init)
	)"#;

    let wat_trap_in_init = r#"
	(module
		(import "env" "memory" (memory 1))
		(export "handle" (func $handle))
		(export "init" (func $init))
		(func $handle)
		(func $init
            unreachable
        )
	)"#;

    init_logger();
    new_test_ext().execute_with(|| {
        let mut nonce = 0;
        let mut next_block = 2;
        let tests = [
            // Code, init failure reason, handle succeed flag
            (ProgramCodeKind::Default, None, true),
            (
                ProgramCodeKind::GreedyInit,
                Some("Gas limit exceeded".as_bytes().to_vec()),
                false,
            ),
            (
                ProgramCodeKind::Custom(wat_trap_in_init),
                Some(Vec::new()),
                false,
            ),
            (ProgramCodeKind::Custom(wat_trap_in_handle), None, false),
        ];
        for (code_kind, init_failure_reason, handle_succeed) in tests {
            SystemPallet::<Test>::reset_events();

            let program_id = {
                let res = submit_program_default(USER_1, code_kind);
                assert_ok!(res);
                res.expect("submit result was asserted")
            };

            let init_msg_info = MessageInfo {
                program_id,
                message_id: compute_user_message_id(EMPTY_PAYLOAD, nonce),
                origin: USER_1.into_origin(),
            };
            nonce += 1;

            SystemPallet::<Test>::assert_last_event(
                Event::InitMessageEnqueued(init_msg_info.clone()).into(),
            );

            run_to_block(next_block, None);
            next_block += 1;

            // Init failed program checks
            if let Some(init_failure_reason) = init_failure_reason {
                SystemPallet::<Test>::assert_has_event(
                    Event::InitFailure(init_msg_info, Reason::Dispatch(init_failure_reason)).into(),
                );
                // Sending messages to failed-to-init programs shouldn't be allowed
                assert_noop!(
                    send_default_message(USER_1, program_id),
                    Error::<Test>::ProgramIsTerminated
                );
                continue;
            }

            SystemPallet::<Test>::assert_has_event(Event::InitSuccess(init_msg_info).into());

            let dispatch_msg_info = MessageInfo {
                program_id,
                message_id: compute_user_message_id(EMPTY_PAYLOAD, nonce),
                origin: USER_1.into_origin(),
            };
            // Messages to fully-initialized programs are accepted
            assert_ok!(send_default_message(USER_1, program_id));
            SystemPallet::<Test>::assert_last_event(
                Event::DispatchMessageEnqueued(dispatch_msg_info.clone()).into(),
            );

            run_to_block(next_block, None);

            SystemPallet::<Test>::assert_has_event(
                Event::MessageDispatched(DispatchOutcome {
                    message_id: dispatch_msg_info.message_id,
                    outcome: if handle_succeed {
                        ExecutionResult::Success
                    } else {
                        ExecutionResult::Failure(Vec::new())
                    },
                })
                .into(),
            );

            nonce += 1;
            next_block += 1;
        }
    })
}

#[test]
fn send_reply_works() {
    init_logger();
    new_test_ext().execute_with(|| {
        // caution: runs to block 2
        let reply_to_id = setup_mailbox_test_state(USER_1);

        let prog_id = generate_program_id(
            &ProgramCodeKind::OutgoingWithValueInHandle.to_bytes(),
            &DEFAULT_SALT.to_vec(),
        );

        // Top up program's account balance by 2000 to allow user claim 1000 from mailbox
        assert_ok!(
            <BalancesPallet::<Test> as frame_support::traits::Currency<_>>::transfer(
                &USER_1,
                &AccountId::from_origin(prog_id),
                2000,
                frame_support::traits::ExistenceRequirement::AllowDeath
            )
        );

        assert_ok!(GearPallet::<Test>::send_reply(
            Origin::signed(USER_1).into(),
            reply_to_id,
            EMPTY_PAYLOAD.to_vec(),
            10_000_000,
            1000, // `prog_id` sent message with value of 1000 (see program code)
        ));

        // global nonce is 2 before sending reply message
        // `submit_program` and `send_message` messages were sent before in `setup_mailbox_test_state`
        let expected_reply_message_id = compute_user_message_id(EMPTY_PAYLOAD, 2);

        let event = match SystemPallet::<Test>::events()
            .last()
            .map(|r| r.event.clone())
        {
            Some(MockEvent::Gear(e)) => e,
            _ => unreachable!("Should be one Gear event"),
        };

        let MessageInfo {
            message_id: actual_reply_message_id,
            ..
        } = match event {
            Event::DispatchMessageEnqueued(info) => info,
            _ => unreachable!("expect Event::DispatchMessageEnqueued"),
        };

        assert_eq!(expected_reply_message_id, actual_reply_message_id);
    })
}

#[test]
fn send_reply_failure_to_claim_from_mailbox() {
    init_logger();
    new_test_ext().execute_with(|| {
        // Expecting error as long as the user doesn't have messages in mailbox
        assert_noop!(
            GearPallet::<Test>::send_reply(
                Origin::signed(USER_1).into(),
                5.into_origin(), // non existent `reply_to_id`
                EMPTY_PAYLOAD.to_vec(),
                DEFAULT_GAS_LIMIT,
                0
            ),
            Error::<Test>::NoMessageInMailbox
        );

        let prog_id = {
            let res = submit_program_default(USER_1, ProgramCodeKind::OutgoingWithValueInHandle);
            assert_ok!(res);
            res.expect("submit result was asserted")
        };
        populate_mailbox_from_program(prog_id, USER_1, 2, 0, 20_000_000, 0);

        // Program didn't have enough balance, so it's message with value was skipped
        assert!(!Mailbox::<Test>::contains_key(USER_1));
    })
}

#[test]
fn send_reply_value_claiming_works() {
    init_logger();
    new_test_ext().execute_with(|| {
        let prog_id = {
            let res = submit_program_default(USER_1, ProgramCodeKind::OutgoingWithValueInHandle);
            assert_ok!(res);
            res.expect("submit result was asserted")
        };

        // This value is actually a constants in WAT. Alternatively can be read from Mailbox.
        let locked_value = 1000;

        // Top up program's account so it could send value in message
        // When program sends message, message value (if not 0) is reserved.
        // If value can't be reserved, message is skipped.
        let send_to_program_amount = locked_value * 2;
        assert_ok!(
            <BalancesPallet::<Test> as frame_support::traits::Currency<_>>::transfer(
                &USER_1,
                &AccountId::from_origin(prog_id),
                send_to_program_amount,
                frame_support::traits::ExistenceRequirement::AllowDeath
            )
        );

        let mut next_block = 2;
        let mut program_nonce = 0u64;

        let user_messages_data = [
            // gas limit, value
            (1_000_000, 100),
            (20_000_000, 2000),
        ];
        for (gas_limit_to_reply, value_to_reply) in user_messages_data {
            let reply_to_id = populate_mailbox_from_program(
                prog_id,
                USER_1,
                next_block,
                program_nonce,
                20_000_000,
                0,
            );
            program_nonce += 1;
            next_block += 1;

            assert!(Mailbox::<Test>::contains_key(USER_1));

            let user_balance = BalancesPallet::<Test>::free_balance(USER_1);
            assert_eq!(BalancesPallet::<Test>::reserved_balance(USER_1), 0);

            assert_ok!(GearPallet::<Test>::send_reply(
                Origin::signed(USER_1).into(),
                reply_to_id,
                EMPTY_PAYLOAD.to_vec(),
                gas_limit_to_reply,
                value_to_reply,
            ));

            let user_expected_balance =
                user_balance - value_to_reply - GasPrice::gas_price(gas_limit_to_reply)
                    + locked_value;

            assert_eq!(
                BalancesPallet::<Test>::free_balance(USER_1),
                user_expected_balance
            );
            assert_eq!(
                BalancesPallet::<Test>::reserved_balance(USER_1),
                GasPrice::gas_price(gas_limit_to_reply) + value_to_reply
            );
        }
    })
}

// user 1 sends to prog msg
// prog send to user 1 msg to mailbox
// user 1 claims it from mailbox

#[test]
fn claim_value_from_mailbox_works() {
    init_logger();
    new_test_ext().execute_with(|| {
        let sender_balance = BalancesPallet::<Test>::free_balance(USER_2);
        let claimer_balance = BalancesPallet::<Test>::free_balance(USER_1);

        let gas_sent = 20_000_000;
        let value_sent = 1000;

        let prog_id = {
            let res = submit_program_default(USER_3, ProgramCodeKind::OutgoingWithValueInHandle);
            assert_ok!(res);
            res.expect("submit result was asserted")
        };
        increase_prog_balance_for_mailbox_test(USER_3, prog_id);
        let reply_to_id =
            populate_mailbox_from_program(prog_id, USER_2, 2, 0, gas_sent, value_sent);
        assert!(Mailbox::<Test>::contains_key(USER_1));

        let gas_burned = GasPrice::gas_price(
            GearPallet::<Test>::get_gas_spent(
                USER_1.into_origin(),
                HandleKind::Handle(prog_id),
                EMPTY_PAYLOAD.to_vec(),
            )
            .expect("program exists and not faulty"),
        );

        run_to_block(3, None);

        assert_ok!(GearPallet::<Test>::claim_value_from_mailbox(
            Origin::signed(USER_1).into(),
            reply_to_id,
        ));

        assert_eq!(BalancesPallet::<Test>::reserved_balance(USER_1), 0);
        assert_eq!(BalancesPallet::<Test>::reserved_balance(USER_2), 0);

        let expected_claimer_balance = claimer_balance + value_sent;
        assert_eq!(
            BalancesPallet::<Test>::free_balance(USER_1),
            expected_claimer_balance
        );

        // We send 10M of gas from inside the program (see `ProgramCodeKind::OutgoingWithValueInHandle` WAT code).
        let gas_to_send = 10_000_000;
        // Gas left returns to sender from consuming of value tree while claiming.
        let expected_sender_balance = sender_balance - value_sent - gas_burned + gas_to_send;
        assert_eq!(
            BalancesPallet::<Test>::free_balance(USER_2),
            expected_sender_balance
        );

        SystemPallet::<Test>::assert_last_event(Event::ClaimedValueFromMailbox(reply_to_id).into());
    })
}

#[test]
fn distributor_initialize() {
    init_logger();
    new_test_ext().execute_with(|| {
        let initial_balance = BalancesPallet::<Test>::free_balance(USER_1)
            + BalancesPallet::<Test>::free_balance(BLOCK_AUTHOR);

        assert_ok!(GearPallet::<Test>::submit_program(
            Origin::signed(USER_1).into(),
            DISTRIBUTOR_WASM_BINARY
                .expect("Wasm binary missing!")
                .to_vec(),
            DEFAULT_SALT.to_vec(),
            EMPTY_PAYLOAD.to_vec(),
            10_000_000,
            0,
        ));

        run_to_block(2, None);

        // At this point there is a message in USER_1's mailbox, however, since messages in
        // mailbox are stripped of the `gas_limit`, the respective gas tree has been consumed
        // and the value unreserved back to the original sender (USER_1)
        let final_balance = BalancesPallet::<Test>::free_balance(USER_1)
            + BalancesPallet::<Test>::free_balance(BLOCK_AUTHOR);

        assert_eq!(initial_balance, final_balance);
    });
}

#[test]
fn distributor_distribute() {
    init_logger();
    new_test_ext().execute_with(|| {
        let initial_balance = BalancesPallet::<Test>::free_balance(USER_1)
            + BalancesPallet::<Test>::free_balance(BLOCK_AUTHOR);
        let code = DISTRIBUTOR_WASM_BINARY
            .expect("Wasm binary missing!")
            .to_vec();

<<<<<<< HEAD
        let program_id = generate_program_id(&code, DEFAULT_SALT);
=======
        // Initial value in all gas trees is 0
        assert_eq!(<Test as Config>::GasHandler::total_supply(), 0);

        let program_id = generate_program_id(
            WASM_BINARY_BLOATY.expect("Wasm binary missing!"),
            DEFAULT_SALT,
        );
>>>>>>> 5c95391a

        assert_ok!(GearPallet::<Test>::submit_program(
            Origin::signed(USER_1).into(),
            code,
            DEFAULT_SALT.to_vec(),
            EMPTY_PAYLOAD.to_vec(),
            10_000_000,
            0,
        ));

        run_to_block(2, None);

        assert_ok!(GearPallet::<Test>::send_message(
            Origin::signed(USER_1).into(),
            program_id,
            Request::Receive(10).encode(),
            20_000_000,
            0,
        ));

        run_to_block(3, None);

        // Despite some messages are still in the mailbox all gas locked in value trees
        // has been refunded to the sender so the free balances should add up
        let final_balance = BalancesPallet::<Test>::free_balance(USER_1)
            + BalancesPallet::<Test>::free_balance(BLOCK_AUTHOR);

        assert_eq!(initial_balance, final_balance);

        // All gas cancelled out in the end
        assert_eq!(<Test as Config>::GasHandler::total_supply(), 0);
    });
}

#[test]
fn test_code_submission_pass() {
    init_logger();
    new_test_ext().execute_with(|| {
        let code = ProgramCodeKind::Default.to_bytes();
        let code_hash = sp_io::hashing::blake2_256(&code).into();

        assert_ok!(GearPallet::<Test>::submit_code(
            Origin::signed(USER_1),
            code.clone()
        ));

        let saved_code = common::get_code(code_hash);
        assert_eq!(saved_code, Some(code));

        let expected_meta = Some(common::CodeMetadata::new(USER_1.into_origin(), 1));
        let actual_meta = common::get_code_metadata(code_hash);
        assert_eq!(expected_meta, actual_meta);

        SystemPallet::<Test>::assert_last_event(Event::CodeSaved(code_hash).into());
    })
}

#[test]
fn test_same_code_submission_fails() {
    init_logger();
    new_test_ext().execute_with(|| {
        let code = ProgramCodeKind::Default.to_bytes();

        assert_ok!(GearPallet::<Test>::submit_code(
            Origin::signed(USER_1),
            code.clone()
        ),);
        // Trying to set the same code twice.
        assert_noop!(
            GearPallet::<Test>::submit_code(Origin::signed(USER_1), code.clone()),
            Error::<Test>::CodeAlreadyExists,
        );
        // Trying the same from another origin
        assert_noop!(
            GearPallet::<Test>::submit_code(Origin::signed(USER_2), code.clone()),
            Error::<Test>::CodeAlreadyExists,
        );
    })
}

#[test]
fn test_code_is_not_submitted_twice_after_program_submission() {
    init_logger();
    new_test_ext().execute_with(|| {
        let code = ProgramCodeKind::Default.to_bytes();
        let code_hash = sp_io::hashing::blake2_256(&code).into();

        // First submit program, which will set code and metadata
        assert_ok!(submit_program_default(USER_1, ProgramCodeKind::Default));
        SystemPallet::<Test>::assert_has_event(Event::CodeSaved(code_hash).into());
        assert!(common::code_exists(code_hash));

        // Trying to set the same code twice.
        assert_noop!(
            GearPallet::<Test>::submit_code(Origin::signed(USER_2), code),
            Error::<Test>::CodeAlreadyExists,
        );
    })
}

#[test]
fn test_code_is_not_resetted_within_program_submission() {
    init_logger();
    new_test_ext().execute_with(|| {
        let code = ProgramCodeKind::Default.to_bytes();
        let code_hash = sp_io::hashing::blake2_256(&code).into();

        // First submit code
        assert_ok!(GearPallet::<Test>::submit_code(
            Origin::signed(USER_1),
            code.clone()
        ));
        let expected_code_saved_events = 1;
        let expected_meta = common::get_code_metadata(code_hash);
        assert!(expected_meta.is_some());

        // Submit program from another origin. Should not change meta or code.
        assert_ok!(submit_program_default(USER_2, ProgramCodeKind::Default));
        let actual_meta = common::get_code_metadata(code_hash);
        let actual_code_saved_events = SystemPallet::<Test>::events()
            .iter()
            .filter(|e| matches!(e.event, MockEvent::Gear(Event::CodeSaved(_))))
            .count();

        assert_eq!(expected_meta, actual_meta);
        assert_eq!(expected_code_saved_events, actual_code_saved_events);
    })
}

#[test]
fn test_create_program() {
    use WasmKind::{Constructable, NonConstructable};

    // Expected values are counted only in the context of the messages with child (created from factory program) address destination
    // regardless of other messages sent before/after them.
    type ExpectedChildrenMessagesDequeued = u32;
    type ExpectedChildrenMessagesDispatched = u32;
    type ExpectedChildrenInitSuccessNum = u32;
    type ExpectedChildrenData = (
        ExpectedChildrenMessagesDequeued,
        ExpectedChildrenMessagesDispatched,
        ExpectedChildrenInitSuccessNum,
    );

    type TestData<'a> = (
        Vec<CreateProgram>,
        Option<WasmKind<'a>>,
        ExpectedChildrenData,
    );

    enum WasmKind<'a> {
        Constructable(Vec<ProgramCodeKind<'a>>),
        NonConstructable(ProgramCodeKind<'a>),
    }

    // Such a code, that `gear_core::program::Program` struct can't be initialized with it
    let non_constructable_wat = r#"
    (module)
    "#;
    // Same as ProgramCodeKind::Default, but has a different hash (init and handle method are swapped)
    let child2_wat = r#"
    (module
        (import "env" "memory" (memory 1))
        (export "handle" (func $handle))
        (export "init" (func $init))
        (func $init)
        (func $handle)
    )
    "#;

    let factory_code = PROGRAM_FACTORY_WASM_BINARY.expect("wasm binary missing!");
    let factory_id = generate_program_id(factory_code, DEFAULT_SALT);

    let child1_code_kind = ProgramCodeKind::Default;
    let child2_code_kind = ProgramCodeKind::Custom(child2_wat);
    let invalid_prog_code_kind = ProgramCodeKind::Custom(non_constructable_wat);

    let child1_code_hash = sp_io::hashing::blake2_256(child1_code_kind.to_bytes().as_slice());
    let child2_code_hash = sp_io::hashing::blake2_256(child2_code_kind.to_bytes().as_slice());
    let invalid_prog_code_hash =
        sp_io::hashing::blake2_256(invalid_prog_code_kind.to_bytes().as_slice());

    // TODO #617 add balances (gas) checks
    let tests = vec![
        (
            "Create single child (simple)",
            // 1 child init message succeed, 1 child message dispatched = 2 dequeued 
            (vec![CreateProgram::Default(true)], Some(Constructable(vec![child1_code_kind])), (2, 1, 1)),
        ),
        (
            "Try to create a child with non existing code for the code hash",
            // Messages are skipped
            (vec![CreateProgram::Default(true)], None, (0, 0, 0))
        ),
        (
            "Try to create a child providing few gas (child init will fail)",
            // 1 child init message fails but processed (dequeued), 
            // 1 child dispatch message dequeued, but skipped in process queue
            (vec![CreateProgram::Custom(vec![(child1_code_hash, b"default".to_vec(), 1000)])],
            Some(Constructable(vec![child1_code_kind])), (2, 0, 0))
        ),
        (
            "Try to create a program with non constructable code",
            // Messages skipped (non constructable code isn't stored, so the same as non existing code test)
            (vec![CreateProgram::Custom(vec![(invalid_prog_code_hash, b"default".to_vec(), 10_000)])],
            Some(NonConstructable(invalid_prog_code_kind)), (0, 0, 0))
        ),
        (
            "Try to create a program with existing address",
            // 1 dispatch message from factory is sent to the existing destination (so 1 dequeued)
            // child init message is skipped, because duplicates existing contract
            (vec![CreateProgram::Custom(vec![(child1_code_hash, DEFAULT_SALT.to_vec(), 10_000)])],
            Some(Constructable(vec![child1_code_kind])), (1, 1, 0))
        ),
        (
            "Try to create a program with existing address, but the original \
            program and its duplicate are being created from the factory program.",
            // 2 children init messages are successfully processed (+2 dequeued)
            // 6 children handle messages are successfully dispatched (+6 dequeued)
            (vec![
                CreateProgram::Custom(
                    vec![
                        (child1_code_hash, b"default".to_vec(), 10_000),
                        (child1_code_hash, b"default".to_vec(), 10_000), // duplicate
                    ]
                ),
                CreateProgram::Custom(
                    vec![
                        (child2_code_hash, b"default".to_vec(), 10_000),
                        (child2_code_hash, b"default".to_vec(), 10_000), // duplicate
                    ]
                ),
                CreateProgram::Custom(
                    vec![
                        (child2_code_hash, b"default".to_vec(), 10_000), // duplicate
                        (child1_code_hash, b"default".to_vec(), 10_000), // duplicate
                    ]
                ),
            ],
            Some(Constructable(vec![child1_code_kind, child2_code_kind])),
            (8, 6, 2)
            )
        ),
        (
            "Simple passing case for creating multiple children",
            // 3 children init messages + 3 children dispatch messages = 6 messages dequeued
            (vec![CreateProgram::Custom(vec![
                    (child1_code_hash, b"salt1".to_vec(), 10_000),
                    (child1_code_hash, b"salt2".to_vec(), 10_000),
                    (child2_code_hash, b"salt3".to_vec(), 10_000),
                ]),
            ],
            Some(Constructable(vec![child1_code_kind, child2_code_kind])),
            (6, 3, 3)
            )
        ),
        (
            "Trying to create a child and its duplicate. The first child creation message will fail \
            in init due to lack of gas, the duplicate will be skipped, despite having \
            enough gas limit",
            (vec![
                CreateProgram::Custom(
                    // 1 failing child init message is processed (+1 dequeued, but 0 successfully init)
                    // 2 dispatch messages are sent, dequeued, but skipped in `process_queue` (+2 dequeued) 
                    vec![
                        (child1_code_hash, b"salt1".to_vec(), 1000), // fail init (not enough gas)
                        (child1_code_hash, b"salt1".to_vec(), 10_000), // duplicate
                    ]
                ),
                // this message is in the next block
                CreateProgram::Custom(
                    // messages aren't queued
                    vec![
                        // Not a duplicate (no program with such id), nor the candidate
                        // Still messages aren't queued, because such messages are intended 
                        // to be sent to limbo program (see payload upper).
                        (child1_code_hash, b"salt1".to_vec(), 10_000), 
                    ]
                ),
            ],
            Some(Constructable(vec![child1_code_kind])),
            (3, 0, 0)
            )
        ),
        (
            "Creating multiple children with some duplicates and some failing in init",
            (vec![
                CreateProgram::Custom(
                    vec![
                        // one successful init with one handle message (2 dequeued, 1 dispatched)
                        (child1_code_hash, b"salt1".to_vec(), 10_000),
                        // init fail (not enough gas), handle message is consumed, but not executed  (2 dequeued, 0 dispatched)
                        (child1_code_hash, b"salt2".to_vec(), 1000),
                    ]
                ),
                CreateProgram::Custom(
                    vec![
                        // init fail (not enough gas), handle message is consumed, but not executed (2 dequeued, 0 dispatched)
                        (child2_code_hash, b"salt1".to_vec(), 3000),
                        // init message is skipped (duplicate), handle message is consumed, but not executed (1 dequeued, 0  dispatched) 
                        (child2_code_hash, b"salt1".to_vec(), 10_000),
                         // one successful init with one handle message (2 dequeued, 1 dispatched)
                        (child2_code_hash, b"salt2".to_vec(), 10_000),
                    ]
                ),
                CreateProgram::Custom(
                    vec![
                        // init is skipped (program with such address exists, but in limbo), dispatch message is skipped, because of limbo destination (0 dispatched, 0 dequeued)
                        (child2_code_hash, b"salt1".to_vec(), 10_000),
                         // one successful init with one handle message (2 dequeued, 1 dispatched)
                        (child2_code_hash, b"salt3".to_vec(), 10_000),
                    ]
                ),
            ],
            Some(Constructable(vec![child1_code_kind, child2_code_kind])),
            (11, 3, 3)
            )
        ),
        (
            "Factory sending different message kinds", 
            (vec![
                // init and handle dispatch are created (2 dequeued, 1 dispatched)
                CreateProgram::Default(true),
                // init and handle_reply are created (1 dequeued, 0 dispatched)
                CreateProgram::Default(false),
                // init and handle_reply are created (1 dequeued, 0 dispatched)
                CreateProgram::Default(false),
                // init and handle dispatch are created (2 dequeued, 1 dispatched)
                CreateProgram::Default(true),
                CreateProgram::Custom(
                    vec![
                        // init and handle dispatch are created (2 dequeued, 1 dispatched)
                        (child1_code_hash, b"salt1".to_vec(), 10_000),
                        // init and handle dispatch are created (2 dequeued, 1 dispatched)
                        (child1_code_hash, b"salt2".to_vec(), 10_000),
                        // init is skipped, handle is processed and dispatched (1 dequeued, 1 dispatched)
                        (child1_code_hash, b"salt2".to_vec(), 10_000), // duplicate
                    ]
                )
            ], Some(Constructable(vec![child1_code_kind])), (11, 5, 6)
            ),
        ),
        (
            "Creating multiple children with non existent code hash", 
            (vec![
                CreateProgram::Custom(
                    vec![
                        (child1_code_hash, b"salt1".to_vec(), 10_000),
                        (child1_code_hash, b"salt2".to_vec(), 10_000),
                        (child1_code_hash, b"salt2".to_vec(), 10_000), // duplicate, but will be skipped for no code hash
                    ]
                )
            ], None, (0, 0, 0)
            ),
        ),
        (
            "Trying to create a child and its duplicates. The first child creation message will succeed \
            in init, the duplicates will be skipped, but handle messages, which were intended for the duplicates \
            will be executed in the context of original child",
            (vec![
                CreateProgram::Custom(
                    vec![
                        // 1 successful child init and handle (+2 dequeued, +1 dispatched)
                        (child1_code_hash, b"salt1".to_vec(), 10_000),
                        // init is skipped (duplicate), but handle message is sent and executed (+1 dequeued, +1 dispatched)
                        (child1_code_hash, b"salt1".to_vec(), 10_000),
                    ]
                ),
                CreateProgram::Custom(
                    vec![
                        // init is skipped (duplicate), but handle message is sent and executed (+1 dequeued, +1 dispatched)
                        (child1_code_hash, b"salt1".to_vec(), 10_000), 
                    ]
                ),
            ],
            Some(Constructable(vec![child1_code_kind])),
            (4, 3, 1)
            )
        ),
    ];

    let create_program_test = |test: TestData| {
        let (payloads, populate_code_data, expected_data) = test;
        let (children_messages_dequeued, children_messages_dispatched, children_programs_inits) =
            expected_data;

        let mut next_block = 2;
        let mut other_messages_dequeued = 0;
        let mut other_messages_dispatched = 0;
        let mut other_program_inits = 0;

        if let Some(wasm_kind) = populate_code_data {
            match wasm_kind {
                Constructable(code_kinds) => {
                    // By that we save code/code hash to the storage
                    for code_kind in code_kinds {
                        assert_ok!(submit_program_default(USER_2, code_kind));

                        run_to_block(next_block, None);
                        next_block += 1;

                        other_program_inits += 1;
                        other_messages_dequeued += 1;
                    }
                }
                // non constructable code
                NonConstructable(code_kind) => {
                    let code = code_kind.to_bytes();
                    let code_hash = sp_io::hashing::blake2_256(&code).into();
                    assert_noop!(
                        GearPallet::<Test>::submit_code(Origin::signed(USER_2), code),
                        Error::<Test>::FailedToConstructProgram,
                    );
                    let saved_code = common::get_code(code_hash);
                    assert!(saved_code.is_none());
                }
            };
        }

        // Creating factory
        assert_ok!(GearPallet::<Test>::submit_program(
            Origin::signed(USER_2).into(),
            factory_code.to_vec(),
            DEFAULT_SALT.to_vec(),
            EMPTY_PAYLOAD.to_vec(),
            10_000_000,
            0,
        ));

        run_to_block(next_block, None);
        next_block += 1;

        other_program_inits += 1;
        other_messages_dequeued += 1;

        let mut senders = [USER_1, USER_2, USER_3].iter().cycle().copied();
        for payload in payloads {
            // Trying to create children
            let current_sender = senders
                .next()
                .expect("iterator is not cycled and not empty");

            assert_ok!(GearPallet::<Test>::send_message(
                Origin::signed(current_sender).into(),
                factory_id,
                payload.encode(),
                99_000_000,
                0,
            ));

            run_to_block(next_block, None);
            next_block += 1;

            if let CreateProgram::Default(false) = payload {
                // Such payloads generate `handle_reply` messages
                let message_id = {
                    let nonce_before_reply_send = common::get_program(factory_id)
                        .map(|prog| prog.nonce - 1)
                        .expect("program was initialized");
                    compute_program_message_id(factory_id.as_bytes(), nonce_before_reply_send)
                };
                assert_ok!(GearPallet::<Test>::claim_value_from_mailbox(
                    Origin::signed(current_sender).into(),
                    message_id
                ));
            }

            other_messages_dispatched += 1;
            other_messages_dequeued += 1;
        }

        // Checks
        let expected_dequeued = children_messages_dequeued + other_messages_dequeued;
        let expected_dispatched = children_messages_dispatched + other_messages_dispatched;
        let expected_children_amount = children_programs_inits + other_program_inits;

        let mut actual_dequeued = 0;
        let mut actual_dispatched = 0;
        let mut actual_children_amount = 0;
        SystemPallet::<Test>::events()
            .iter()
            .for_each(|e| match e.event {
                MockEvent::Gear(Event::InitSuccess(_)) => actual_children_amount += 1,
                MockEvent::Gear(Event::MessagesDequeued(num)) => actual_dequeued += num,
                MockEvent::Gear(Event::MessageDispatched(_)) => actual_dispatched += 1,
                _ => {}
            });

        assert_eq!(expected_dequeued, actual_dequeued);
        assert_eq!(expected_dispatched, actual_dispatched);
        assert_eq!(expected_children_amount, actual_children_amount);
    };

    for (description, test) in tests {
        init_logger();
        log::debug!("New test: {:?}\n", description);
        new_test_ext().execute_with(|| {
            create_program_test(test);
        });
    }
}

// todo [sab] test create child with wait in init
// todo [sab] tests for a new logic with balance transfers
// todo [sab] test when dispatch (handle/handle_reply) in queue before init

#[test]
fn messages_to_uninitialized_program_wait() {
    use tests_init_wait::WASM_BINARY_BLOATY;

    init_logger();
    new_test_ext().execute_with(|| {
        System::reset_events();

        assert_ok!(GearPallet::<Test>::submit_program(
            Origin::signed(1).into(),
            WASM_BINARY_BLOATY.expect("Wasm binary missing!").to_vec(),
            vec![],
            Vec::new(),
            50_000_000u64,
            0u128
        ));

        let event = match SystemPallet::<Test>::events()
            .last()
            .map(|r| r.event.clone())
        {
            Some(MockEvent::Gear(e)) => e,
            _ => unreachable!("Should be one Gear event"),
        };

        let MessageInfo { program_id, .. } = match event {
            Event::InitMessageEnqueued(info) => info,
            _ => unreachable!("expect Event::InitMessageEnqueued"),
        };

        assert!(!Gear::is_initialized(program_id));
        assert!(!Gear::is_terminated(program_id));

        run_to_block(2, None);

        assert!(!Gear::is_initialized(program_id));
        assert!(!Gear::is_terminated(program_id));

        assert_ok!(GearPallet::<Test>::send_message(
            Origin::signed(1).into(),
            program_id,
            vec![],
            10_000u64,
            0u128
        ));

        run_to_block(3, None);

        assert_eq!(common::waiting_init_take_messages(program_id).len(), 1);
    })
}

#[test]
fn uninitialized_program_should_accept_replies() {
    use tests_init_wait::WASM_BINARY_BLOATY;

    init_logger();
    new_test_ext().execute_with(|| {
        System::reset_events();

        assert_ok!(GearPallet::<Test>::submit_program(
            Origin::signed(USER_1).into(),
            WASM_BINARY_BLOATY.expect("Wasm binary missing!").to_vec(),
            vec![],
            Vec::new(),
            99_000_000u64,
            0u128
        ));

        let event = match SystemPallet::<Test>::events()
            .last()
            .map(|r| r.event.clone())
        {
            Some(MockEvent::Gear(e)) => e,
            _ => unreachable!("Should be one Gear event"),
        };

        let MessageInfo { program_id, .. } = match event {
            Event::InitMessageEnqueued(info) => info,
            _ => unreachable!("expect Event::InitMessageEnqueued"),
        };

        assert!(!Gear::is_initialized(program_id));
        assert!(!Gear::is_terminated(program_id));

        run_to_block(2, None);

        // there should be one message for the program author
        let mailbox = Gear::mailbox(USER_1);
        assert!(mailbox.is_some());

        let mailbox = mailbox.unwrap();
        let mut keys = mailbox.keys();

        let message_id = keys.next();
        assert!(message_id.is_some());
        let message_id = message_id.unwrap();

        assert!(keys.next().is_none());

        assert_ok!(GearPallet::<Test>::send_reply(
            Origin::signed(USER_1).into(),
            *message_id,
            b"PONG".to_vec(),
            50_000_000u64,
            0,
        ));

        run_to_block(3, None);

        assert!(Gear::is_initialized(program_id));
    })
}

#[test]
fn defer_program_initialization() {
    use tests_init_wait::WASM_BINARY_BLOATY;

    init_logger();
    new_test_ext().execute_with(|| {
        System::reset_events();

        assert_ok!(GearPallet::<Test>::submit_program(
            Origin::signed(USER_1).into(),
            WASM_BINARY_BLOATY.expect("Wasm binary missing!").to_vec(),
            vec![],
            Vec::new(),
            99_000_000u64,
            0u128
        ));

        let event = match SystemPallet::<Test>::events()
            .last()
            .map(|r| r.event.clone())
        {
            Some(MockEvent::Gear(e)) => e,
            _ => unreachable!("Should be one Gear event"),
        };

        let MessageInfo { program_id, .. } = match event {
            Event::InitMessageEnqueued(info) => info,
            _ => unreachable!("expect Event::InitMessageEnqueued"),
        };

        run_to_block(2, None);

        let mailbox = Gear::mailbox(USER_1).expect("should be one message for the program author");
        let mut keys = mailbox.keys();

        let message_id = keys.next().expect("message keys cannot be empty");

        assert_ok!(GearPallet::<Test>::send_reply(
            Origin::signed(USER_1).into(),
            *message_id,
            b"PONG".to_vec(),
            50_000_000u64,
            0,
        ));

        run_to_block(3, None);

        assert_ok!(GearPallet::<Test>::send_message(
            Origin::signed(USER_1).into(),
            program_id,
            vec![],
            30_000_000u64,
            0u128
        ));

        run_to_block(4, None);

        assert_eq!(
            Gear::mailbox(USER_1)
                .expect("should be one reply for the program author")
                .into_values()
                .count(),
            1
        );

        let message = Gear::mailbox(USER_1)
            .expect("should be one reply for the program author")
            .into_values()
            .next();
        assert!(message.is_some());

        assert_eq!(message.unwrap().payload, b"Hello, world!".encode());
    })
}

#[test]
fn wake_messages_after_program_inited() {
    use tests_init_wait::WASM_BINARY_BLOATY;

    init_logger();
    new_test_ext().execute_with(|| {
        System::reset_events();

        assert_ok!(GearPallet::<Test>::submit_program(
            Origin::signed(USER_1).into(),
            WASM_BINARY_BLOATY.expect("Wasm binary missing!").to_vec(),
            vec![],
            Vec::new(),
            99_000_000u64,
            0u128
        ));

        let event = match SystemPallet::<Test>::events()
            .last()
            .map(|r| r.event.clone())
        {
            Some(MockEvent::Gear(e)) => e,
            _ => unreachable!("Should be one Gear event"),
        };

        let MessageInfo { program_id, .. } = match event {
            Event::InitMessageEnqueued(info) => info,
            _ => unreachable!("expect Event::InitMessageEnqueued"),
        };

        run_to_block(2, None);

        // While program is not inited all messages addressed to it are waiting.
        // There could be dozens of them.
        let n = 10;
        for _ in 0..n {
            assert_ok!(GearPallet::<Test>::send_message(
                Origin::signed(USER_3).into(),
                program_id,
                vec![],
                25_000_000u64,
                0u128
            ));
        }

        run_to_block(3, None);

        let message_id = Gear::mailbox(USER_1).and_then(|t| {
            let mut keys = t.keys();
            keys.next().cloned()
        });
        assert!(message_id.is_some());

        assert_ok!(GearPallet::<Test>::send_reply(
            Origin::signed(USER_1).into(),
            message_id.unwrap(),
            b"PONG".to_vec(),
            50_000_000u64,
            0,
        ));

        run_to_block(20, None);

        let actual_n = Gear::mailbox(USER_3)
            .map(|t| {
                t.into_values().fold(0usize, |i, m| {
                    assert_eq!(m.payload, b"Hello, world!".encode());
                    i + 1
                })
            })
            .unwrap_or(0);

        assert_eq!(actual_n, n);
    })
}

#[test]
fn test_message_processing_for_non_existing_destination() {
    init_logger();
    new_test_ext().execute_with(|| {
        let program_id = submit_program_default(USER_1, ProgramCodeKind::GreedyInit).expect("todo");
        let user_balance_before = BalancesPallet::<Test>::free_balance(USER_1);

        // After running, first message will end up with init failure, so destination address won't exist.
        // However, message to that non existing address will be in message queue. So, we test that this message is not executed.
        assert_ok!(GearPallet::<Test>::send_message(
            Origin::signed(USER_1).into(),
            program_id,
            EMPTY_PAYLOAD.to_vec(),
            10_000,
            100
        ));
        assert!(!Mailbox::<Test>::contains_key(USER_1));

        run_to_block(2, None);
        // system reply message
        assert!(Mailbox::<Test>::contains_key(USER_1));

        let user_balance_after = BalancesPallet::<Test>::free_balance(USER_1);
        assert_eq!(user_balance_before, user_balance_after);

        let skipped_message_id = compute_user_message_id(EMPTY_PAYLOAD, 1);
        SystemPallet::<Test>::assert_has_event(
            Event::MessageNotExecuted(skipped_message_id).into(),
        );
    })
}

#[test]
fn exit_init() {
    use tests_exit_init::WASM_BINARY_BLOATY;

    init_logger();
    new_test_ext().execute_with(|| {
        System::reset_events();

        let code = WASM_BINARY_BLOATY.expect("Wasm binary missing!").to_vec();
        assert_ok!(GearPallet::<Test>::submit_program(
            Origin::signed(USER_1).into(),
            code.clone(),
            vec![],
            Vec::new(),
            10_000_000u64,
            0u128
        ));

        let program_id = utils::get_last_program_id();

        run_to_block(2, None);

        assert!(!Gear::is_terminated(program_id));
        assert!(!Gear::is_initialized(program_id));

        let actual_n = Gear::mailbox(USER_1)
            .map(|t| t.into_values().fold(0usize, |i, _| i + 1))
            .unwrap_or(0);

        assert_eq!(actual_n, 0);

        // Program is removed and can be submitted again
        assert_ok!(GearPallet::<Test>::submit_program(
            Origin::signed(USER_1).into(),
            code,
            vec![],
            Vec::new(),
            10_000_000u64,
            0u128
        ));
    })
}

#[test]
fn exit_handle() {
    use tests_exit_handle::WASM_BINARY_BLOATY;

    init_logger();
    new_test_ext().execute_with(|| {
        System::reset_events();

        let code = WASM_BINARY_BLOATY.expect("Wasm binary missing!").to_vec();
        assert_ok!(GearPallet::<Test>::submit_program(
            Origin::signed(USER_1).into(),
            code.clone(),
            vec![],
            Vec::new(),
            10_000_000u64,
            0u128
        ));

        let program_id = utils::get_last_program_id();

        run_to_block(2, None);

        assert!(Gear::is_initialized(program_id));

        assert_ok!(GearPallet::<Test>::send_message(
            Origin::signed(USER_1).into(),
            program_id,
            vec![],
            10_000_000u64,
            0u128
        ));

        run_to_block(3, None);

        assert!(!Gear::is_terminated(program_id));

        let actual_n = Gear::mailbox(USER_1)
            .map(|t| t.into_values().fold(0usize, |i, _| i + 1))
            .unwrap_or(0);

        assert_eq!(actual_n, 0);

        assert!(!Gear::is_initialized(program_id));
        assert!(!Gear::is_terminated(program_id));

        // Program is removed and can be submitted again
        assert_ok!(GearPallet::<Test>::submit_program(
            Origin::signed(USER_1).into(),
            code,
            vec![],
            Vec::new(),
            10_000_000u64,
            0u128
        ));
    })
}

mod utils {
    use codec::Encode;
    use frame_support::dispatch::{DispatchErrorWithPostInfo, DispatchResultWithPostInfo};
    use sp_core::H256;
    use sp_std::convert::TryFrom;

    use super::{
        assert_ok, pallet, run_to_block, BalancesPallet, Event, GearPallet, MessageInfo, MockEvent,
        Origin, SystemPallet, Test,
    };
    use common::Origin as _;

    pub(super) const DEFAULT_GAS_LIMIT: u64 = 10_000;
    pub(super) const DEFAULT_SALT: &'static [u8; 4] = b"salt";
    pub(super) const EMPTY_PAYLOAD: &'static [u8; 0] = b"";

    pub(super) type DispatchCustomResult<T> = Result<T, DispatchErrorWithPostInfo>;
    pub(super) type AccountId = <Test as frame_system::Config>::AccountId;
    pub(super) type GasPrice = <Test as pallet::Config>::GasPrice;
    type BlockNumber = <Test as frame_system::Config>::BlockNumber;

    pub(super) fn init_logger() {
        let _ = env_logger::Builder::from_default_env()
            .format_module_path(false)
            .format_level(true)
            .try_init();
    }

    // Creates a new program and puts message from program to `user` in mailbox
    // using extrinsic calls. Imitates real-world sequence of calls.
    //
    // *NOTE*:
    // 1) usually called inside first block
    // 2) runs to block 2 all the messages place to message queue/storage
    //
    // Returns id of the message in the mailbox
    pub(super) fn setup_mailbox_test_state(user: AccountId) -> H256 {
        let prog_id = {
            let res = submit_program_default(user, ProgramCodeKind::OutgoingWithValueInHandle);
            assert_ok!(res);
            res.expect("submit result was asserted")
        };

        increase_prog_balance_for_mailbox_test(user, prog_id);
        populate_mailbox_from_program(prog_id, user, 2, 0, 20_000_000, 0)
    }

    // Puts message from `prog_id` for the `user` in mailbox and returns its id
    pub(super) fn populate_mailbox_from_program(
        prog_id: H256,
        sender: AccountId,
        block_num: BlockNumber,
        program_nonce: u64,
        gas_limit: u64,
        value: u128,
    ) -> H256 {
        assert_ok!(GearPallet::<Test>::send_message(
            Origin::signed(sender).into(),
            prog_id,
            Vec::new(),
            gas_limit, // `prog_id` program sends message in handle which sets gas limit to 10_000_000.
            value,
        ));
        run_to_block(block_num, None);

        {
            let expected_code = ProgramCodeKind::OutgoingWithValueInHandle.to_bytes();
            assert_eq!(
                common::get_program(prog_id)
                    .and_then(|p| common::ActiveProgram::try_from(p).ok())
                    .expect("program must exist")
                    .code_hash,
                sp_io::hashing::blake2_256(&expected_code).into(),
                "can invoke send to mailbox only from `ProgramCodeKind::OutgoingWithValueInHandle` program"
            );
        }

        compute_program_message_id(prog_id.as_bytes(), program_nonce)
    }

    pub(super) fn increase_prog_balance_for_mailbox_test(sender: AccountId, program_id: H256) {
        let expected_code_hash: H256 = sp_io::hashing::blake2_256(
            ProgramCodeKind::OutgoingWithValueInHandle
                .to_bytes()
                .as_slice(),
        )
        .into();
        let actual_code_hash = common::get_program(program_id)
            .and_then(|p| common::ActiveProgram::try_from(p).ok())
            .map(|prog| prog.code_hash)
            .expect("invalid program address for the test");
        assert_eq!(
            expected_code_hash, actual_code_hash,
            "invalid program code for the test"
        );

        // This value is actually a constants in `ProgramCodeKind::OutgoingWithValueInHandle` wat. Alternatively can be read from Mailbox.
        let locked_value = 1000;

        // When program sends message, message value (if not 0) is reserved.
        // If value can't be reserved, message is skipped.
        assert_ok!(
            <BalancesPallet::<Test> as frame_support::traits::Currency<_>>::transfer(
                &sender,
                &AccountId::from_origin(program_id),
                locked_value,
                frame_support::traits::ExistenceRequirement::AllowDeath
            )
        );
    }

    // Submits program with default options (salt, gas limit, value, payload)
    pub(super) fn submit_program_default(
        user: AccountId,
        code_kind: ProgramCodeKind,
    ) -> DispatchCustomResult<H256> {
        let code = code_kind.to_bytes();
        let salt = DEFAULT_SALT.to_vec();
        // alternatively, get from last event
        let prog_id = generate_program_id(&code, &salt);
        GearPallet::<Test>::submit_program(
            Origin::signed(user).into(),
            code,
            salt,
            EMPTY_PAYLOAD.to_vec(),
            DEFAULT_GAS_LIMIT,
            0,
        )
        .map(|_| prog_id)
    }

    pub(super) fn generate_program_id(code: &[u8], salt: &[u8]) -> H256 {
        let code_hash = sp_io::hashing::blake2_256(code);
        let mut data = Vec::with_capacity(code_hash.len() + salt.len());

        code_hash.encode_to(&mut data);
        salt.encode_to(&mut data);

        sp_io::hashing::blake2_256(&data).into()
    }

    pub(super) fn send_default_message(from: AccountId, to: H256) -> DispatchResultWithPostInfo {
        GearPallet::<Test>::send_message(
            Origin::signed(from).into(),
            to,
            EMPTY_PAYLOAD.to_vec(),
            DEFAULT_GAS_LIMIT,
            0,
        )
    }

    pub(super) fn compute_user_message_id(payload: &[u8], global_nonce: u128) -> H256 {
        let mut id = payload.encode();
        id.extend_from_slice(&global_nonce.to_le_bytes());
        sp_io::hashing::blake2_256(&id).into()
    }

    pub(super) fn compute_program_message_id(program_id: &[u8], program_nonce: u64) -> H256 {
        let mut id = program_id.to_vec();
        id.extend_from_slice(&program_nonce.to_le_bytes());
        sp_io::hashing::blake2_256(&id).into()
    }

    pub(super) fn get_last_program_id() -> H256 {
        let event = match SystemPallet::<Test>::events()
            .last()
            .map(|r| r.event.clone())
        {
            Some(MockEvent::Gear(e)) => e,
            _ => unreachable!("Should be one Gear event"),
        };

        let MessageInfo { program_id, .. } = match event {
            Event::InitMessageEnqueued(info) => info,
            _ => unreachable!("expect Event::InitMessageEnqueued"),
        };

        program_id
    }

    #[derive(Debug, Copy, Clone)]
    pub(super) enum ProgramCodeKind<'a> {
        Default,
        Custom(&'a str),
        GreedyInit,
        OutgoingWithValueInHandle,
    }

    impl<'a> ProgramCodeKind<'a> {
        pub(super) fn to_bytes(self) -> Vec<u8> {
            let source = match self {
                ProgramCodeKind::Default => {
                    r#"
                    (module
                        (import "env" "memory" (memory 1))
                        (export "handle" (func $handle))
                        (export "init" (func $init))
                        (func $handle)
                        (func $init)
                    )"#
                }
                ProgramCodeKind::GreedyInit => {
                    // Initialization function for that program requires a lot of gas.
                    // So, providing `DEFAULT_GAS_LIMIT` will end up processing with
                    // "Gas limit exceeded" execution outcome error message.
                    r#"
                    (module
                        (import "env" "memory" (memory 1))
                        (export "init" (func $init))
                        (func $doWork (param $size i32)
                            (local $counter i32)
                            i32.const 0
                            set_local $counter
                            loop $while
                                get_local $counter
                                i32.const 1
                                i32.add
                                set_local $counter
                                get_local $counter
                                get_local $size
                                i32.lt_s
                                if
                                    br $while
                                end
                            end $while
                        )
                        (func $init
                            i32.const 4
                            call $doWork
                        )
                    )"#
                }
                ProgramCodeKind::OutgoingWithValueInHandle => {
                    // Sending message to USER_1 is hardcoded!
                    // Program sends message in handle which sets gas limit to 10_000_000 and value to 1000.
                    // [warning] - program payload data is inaccurate, don't make assumptions about it!
                    r#"
                    (module
                        (import "env" "gr_send" (func $send (param i32 i32 i32 i64 i32 i32)))
                        (import "env" "gr_source" (func $gr_source (param i32)))
                        (import "env" "memory" (memory 1))
                        (export "handle" (func $handle))
                        (export "init" (func $init))
                        (export "handle_reply" (func $handle_reply))
                        (func $handle
                            (local $msg_source i32)
                            (local $msg_val i32)
                            (i32.store offset=2
                                (get_local $msg_source)
                                (i32.const 1)
                            )
                            (i32.store offset=10
                                (get_local $msg_val)
                                (i32.const 1000)
                            )
                            (call $send (i32.const 2) (i32.const 0) (i32.const 32) (i64.const 10000000) (i32.const 10) (i32.const 40000))
                        )
                        (func $handle_reply)
                        (func $init)
                    )"#
                }
                ProgramCodeKind::Custom(code) => code,
            };

            wabt::Wat2Wasm::new()
                .validate(false)
                .convert(source)
                .expect("failed to parse module")
                .as_ref()
                .to_vec()
        }
    }
}<|MERGE_RESOLUTION|>--- conflicted
+++ resolved
@@ -1065,17 +1065,11 @@
             .expect("Wasm binary missing!")
             .to_vec();
 
-<<<<<<< HEAD
         let program_id = generate_program_id(&code, DEFAULT_SALT);
-=======
+        
         // Initial value in all gas trees is 0
         assert_eq!(<Test as Config>::GasHandler::total_supply(), 0);
 
-        let program_id = generate_program_id(
-            WASM_BINARY_BLOATY.expect("Wasm binary missing!"),
-            DEFAULT_SALT,
-        );
->>>>>>> 5c95391a
 
         assert_ok!(GearPallet::<Test>::submit_program(
             Origin::signed(USER_1).into(),
