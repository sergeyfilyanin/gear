// This file is part of Gear.

// Copyright (C) 2021 Gear Technologies Inc.
// SPDX-License-Identifier: GPL-3.0-or-later WITH Classpath-exception-2.0

// This program is free software: you can redistribute it and/or modify
// it under the terms of the GNU General Public License as published by
// the Free Software Foundation, either version 3 of the License, or
// (at your option) any later version.

// This program is distributed in the hope that it will be useful,
// but WITHOUT ANY WARRANTY; without even the implied warranty of
// MERCHANTABILITY or FITNESS FOR A PARTICULAR PURPOSE. See the
// GNU General Public License for more details.

// You should have received a copy of the GNU General Public License
// along with this program. If not, see <https://www.gnu.org/licenses/>.

use codec::Encode;
use common::{self, DAGBasedLedger, GasPrice as _, Origin as _};
use frame_support::{assert_noop, assert_ok};
use frame_system::Pallet as SystemPallet;
use gear_runtime_interface as gear_ri;
use pallet_balances::{self, Pallet as BalancesPallet};
<<<<<<< HEAD
use tests_distributor::{Request, WASM_BINARY_BLOATY as DISTRIBUTOR_WASM_BINARY};
use tests_program_factory::{CreateProgram, WASM_BINARY_BLOATY as PROGRAM_FACTORY_WASM_BINARY};
=======
use tests_distributor::{Request, WASM_BINARY};
>>>>>>> e562ef66

use super::{
    manager::HandleKind,
    mock::{
        new_test_ext, run_to_block, Event as MockEvent, Gear, Origin, System, Test, BLOCK_AUTHOR,
        LOW_BALANCE_USER, USER_1, USER_2, USER_3,
    },
    pallet, Config, DispatchOutcome, Error, Event, ExecutionResult, GasAllowance, Mailbox,
    MessageInfo, Pallet as GearPallet, Reason,
};

use utils::*;

#[test]
fn submit_program_expected_failure() {
    init_logger();
    new_test_ext().execute_with(|| {
        let balance = BalancesPallet::<Test>::free_balance(USER_1);
        assert_noop!(
            GearPallet::<Test>::submit_program(
                Origin::signed(USER_1).into(),
                ProgramCodeKind::Default.to_bytes(),
                DEFAULT_SALT.to_vec(),
                EMPTY_PAYLOAD.to_vec(),
                DEFAULT_GAS_LIMIT,
                balance + 1
            ),
            Error::<Test>::NotEnoughBalanceForReserve
        );

        assert_noop!(
            submit_program_default(LOW_BALANCE_USER, ProgramCodeKind::Default),
            Error::<Test>::NotEnoughBalanceForReserve
        );

        // Gas limit is too high
        let block_gas_limit = <Test as pallet::Config>::BlockGasLimit::get();
        assert_noop!(
            GearPallet::<Test>::submit_program(
                Origin::signed(USER_1).into(),
                ProgramCodeKind::Default.to_bytes(),
                DEFAULT_SALT.to_vec(),
                EMPTY_PAYLOAD.to_vec(),
                block_gas_limit + 1,
                0
            ),
            Error::<Test>::GasLimitTooHigh
        );
    })
}

#[test]
fn submit_program_fails_on_duplicate_id() {
    init_logger();
    new_test_ext().execute_with(|| {
        assert_ok!(submit_program_default(USER_1, ProgramCodeKind::Default));
        // Finalize block to let queue processing run
        run_to_block(2, None);
        // By now this program id is already in the storage
        assert_noop!(
            submit_program_default(USER_1, ProgramCodeKind::Default),
            Error::<Test>::ProgramAlreadyExists
        );
    })
}

#[test]
fn send_message_works() {
    init_logger();
    new_test_ext().execute_with(|| {
        let user1_initial_balance = BalancesPallet::<Test>::free_balance(USER_1);
        let user2_initial_balance = BalancesPallet::<Test>::free_balance(USER_2);

        // No gas has been created initially
        assert_eq!(<Test as Config>::GasHandler::total_supply(), 0);

        let program_id = {
            let res = submit_program_default(USER_1, ProgramCodeKind::Default);
            assert_ok!(res);
            res.expect("submit result was asserted")
        };

        assert_ok!(send_default_message(USER_1, program_id));

        // Balances check
        // Gas spends on sending 2 default messages (submit program and send message to program)
        let user1_potential_msgs_spends = GasPrice::gas_price(2 * DEFAULT_GAS_LIMIT);
        // User 1 has sent two messages
        assert_eq!(
            BalancesPallet::<Test>::free_balance(USER_1),
            user1_initial_balance - user1_potential_msgs_spends
        );

        // Clear messages from the queue to refund unused gas
        run_to_block(2, None);

        // Checking that sending a message to a non-program address works as a value transfer
        let mail_value = 20_000;

        // Take note of up-to-date users balance
        let user1_initial_balance = BalancesPallet::<Test>::free_balance(USER_1);

        assert_ok!(GearPallet::<Test>::send_message(
            Origin::signed(USER_1).into(),
            USER_2.into_origin(),
            EMPTY_PAYLOAD.to_vec(),
            DEFAULT_GAS_LIMIT,
            mail_value,
        ));

        // Transfer of `mail_value` completed.
        // Gas limit is ignored for messages headed to a mailbox - no funds have been reserved.
        assert_eq!(
            BalancesPallet::<Test>::free_balance(USER_1),
            user1_initial_balance - mail_value
        );
        // The recipient has not received the funds, they are in the mailbox
        assert_eq!(
            BalancesPallet::<Test>::free_balance(USER_2),
            user2_initial_balance
        );

        let message_id = compute_user_message_id(EMPTY_PAYLOAD, 2);
        assert_ok!(GearPallet::<Test>::claim_value_from_mailbox(
            Origin::signed(USER_2).into(),
            message_id
        ));

        // The recipient has received funds
        assert_eq!(
            BalancesPallet::<Test>::free_balance(USER_2),
            user2_initial_balance + mail_value
        );

        // Ensure the message didn't burn any gas (i.e. never went through processing pipeline)
        let remaining_weight = 100_000;
        run_to_block(3, Some(remaining_weight));

        // Messages were sent by user 1 only
        let actual_gas_burned = remaining_weight - GasAllowance::<Test>::get();
        assert_eq!(actual_gas_burned, 0);

        // Ensure all created imbalances along the way cancel each other
        assert_eq!(<Test as Config>::GasHandler::total_supply(), 0);
    });
}

#[test]
fn send_message_expected_failure() {
    init_logger();
    new_test_ext().execute_with(|| {
        // Submitting failing in init program and check message is failed to be sent to it
        let program_id = {
            let res = submit_program_default(USER_1, ProgramCodeKind::GreedyInit);
            assert_ok!(res);
            res.expect("submit result was asserted")
        };
        run_to_block(2, None);

        assert_noop!(
            send_default_message(LOW_BALANCE_USER, program_id),
            Error::<Test>::ProgramIsTerminated
        );

        // Submit valid program and test failing actions on it
        let program_id = {
            let res = submit_program_default(USER_1, ProgramCodeKind::Default);
            assert_ok!(res);
            res.expect("submit result was asserted")
        };

        assert_noop!(
            send_default_message(LOW_BALANCE_USER, program_id),
            Error::<Test>::NotEnoughBalanceForReserve
        );

        // Because destination is user, no gas will be reserved
        assert!(matches!(
            Mailbox::<Test>::remove_all(None),
            sp_io::KillStorageResult::AllRemoved(_)
        ));
        assert_ok!(GearPallet::<Test>::send_message(
            Origin::signed(LOW_BALANCE_USER).into(),
            USER_1.into_origin(),
            EMPTY_PAYLOAD.to_vec(),
            1000,
            1
        ));
        assert!(Mailbox::<Test>::contains_key(USER_1));

        // Gas limit too high
        let block_gas_limit = <Test as pallet::Config>::BlockGasLimit::get();
        assert_noop!(
            GearPallet::<Test>::send_message(
                Origin::signed(USER_1).into(),
                program_id,
                EMPTY_PAYLOAD.to_vec(),
                block_gas_limit + 1,
                0
            ),
            Error::<Test>::GasLimitTooHigh
        );
    })
}

#[test]
fn messages_processing_works() {
    init_logger();
    new_test_ext().execute_with(|| {
        let program_id = {
            let res = submit_program_default(USER_1, ProgramCodeKind::Default);
            assert_ok!(res);
            res.expect("submit result was asserted")
        };
        assert_ok!(send_default_message(USER_1, program_id));

        run_to_block(2, None);

        SystemPallet::<Test>::assert_last_event(Event::MessagesDequeued(2).into());

        assert_ok!(send_default_message(USER_1, USER_2.into_origin()));
        assert_ok!(send_default_message(USER_1, program_id));

        run_to_block(3, None);

        // "Mail" from user to user should not be processed as messages
        SystemPallet::<Test>::assert_last_event(Event::MessagesDequeued(1).into());
    });
}

#[test]
fn spent_gas_to_reward_block_author_works() {
    init_logger();
    new_test_ext().execute_with(|| {
        let block_author_initial_balance = BalancesPallet::<Test>::free_balance(BLOCK_AUTHOR);
        assert_ok!(submit_program_default(USER_1, ProgramCodeKind::Default));
        run_to_block(2, None);

        SystemPallet::<Test>::assert_last_event(Event::MessagesDequeued(1).into());

        // The block author should be paid the amount of Currency equal to
        // the `gas_charge` incurred while processing the `InitProgram` message
        let gas_spent = GasPrice::gas_price(
            <Test as pallet::Config>::BlockGasLimit::get() - GasAllowance::<Test>::get(),
        );
        assert_eq!(
            BalancesPallet::<Test>::free_balance(BLOCK_AUTHOR),
            block_author_initial_balance + gas_spent
        );
    })
}

#[test]
fn unused_gas_released_back_works() {
    init_logger();
    new_test_ext().execute_with(|| {
        let user1_initial_balance = BalancesPallet::<Test>::free_balance(USER_1);
        let huge_send_message_gas_limit = 50_000;

        // Initial value in all gas trees is 0
        assert_eq!(<Test as Config>::GasHandler::total_supply(), 0);

        let program_id = {
            let res = submit_program_default(USER_1, ProgramCodeKind::Default);
            assert_ok!(res);
            res.expect("submit result was asserted")
        };

        assert_ok!(GearPallet::<Test>::send_message(
            Origin::signed(USER_1).into(),
            program_id,
            EMPTY_PAYLOAD.to_vec(),
            huge_send_message_gas_limit,
            0
        ));
        // Spends for submit program with default gas limit and sending default message with a huge gas limit
        let user1_potential_msgs_spends =
            GasPrice::gas_price(DEFAULT_GAS_LIMIT + huge_send_message_gas_limit);
        assert_eq!(
            BalancesPallet::<Test>::free_balance(USER_1),
            user1_initial_balance - user1_potential_msgs_spends
        );
        assert_eq!(
            BalancesPallet::<Test>::reserved_balance(USER_1),
            (DEFAULT_GAS_LIMIT + huge_send_message_gas_limit) as _,
        );

        run_to_block(2, None);
        let user1_actual_msgs_spends = GasPrice::gas_price(
            <Test as pallet::Config>::BlockGasLimit::get() - GasAllowance::<Test>::get(),
        );
        assert!(user1_potential_msgs_spends > user1_actual_msgs_spends);
        assert_eq!(
            BalancesPallet::<Test>::free_balance(USER_1),
            user1_initial_balance - user1_actual_msgs_spends
        );

        // All created gas cancels out
        assert_eq!(<Test as Config>::GasHandler::total_supply(), 0);
    })
}

#[test]
fn lazy_pages() {
    // This test access different pages in linear wasm memory
    // and check that lazy-pages (see gear-lazy-pages) works correct:
    // For each page, which has been loaded from storage <=> page has been accessed.
    let wat = r#"
	(module
		(import "env" "memory" (memory 1))
        (import "env" "alloc" (func $alloc (param i32) (result i32)))
		(export "handle" (func $handle))
		(export "init" (func $init))
		(func $init
            ;; allocate 9 pages in init, so mem will contain 10 pages
            i32.const 0x0
            i32.const 0x9
            call $alloc
            i32.store
        )
        (func $handle
            ;; write access page 0
            i32.const 0x0
            i32.const 0x42
            i32.store

            ;; write access page 2
            i32.const 0x20000
            i32.const 0x42
            i32.store

            ;; read access page 5
            i32.const 0x0
            i32.const 0x50000
            i32.load
            i32.store

            ;; write access page 8 and 9 by one store
            i32.const 0x8fffc
            i64.const 0xffffffffffffffff
            i64.store
		)
	)"#;

    init_logger();
    new_test_ext().execute_with(|| {
        let pid = {
            let code = ProgramCodeKind::Custom(wat).to_bytes();
            let salt = DEFAULT_SALT.to_vec();
            let prog_id = generate_program_id(&code, &salt);
            let res = GearPallet::<Test>::submit_program(
                Origin::signed(USER_1).into(),
                code,
                salt,
                EMPTY_PAYLOAD.to_vec(),
                5_000_000,
                0,
            )
            .map(|_| prog_id);
            assert_ok!(res);
            res.expect("submit result was asserted")
        };

        run_to_block(2, Some(10_000_000));
        log::debug!("submit done {:?}", pid);
        SystemPallet::<Test>::assert_last_event(Event::MessagesDequeued(1).into());

        let res = GearPallet::<Test>::send_message(
            Origin::signed(USER_1).into(),
            pid,
            EMPTY_PAYLOAD.to_vec(),
            1_000_000,
            100,
        );
        log::debug!("res = {:?}", res);
        assert_ok!(res);

        run_to_block(3, Some(10_000_000));

        // Dirty hack: lazy pages info is stored in thread local static variables,
        // so after contract execution lazy-pages information
        // remains correct and we can use it here.
        let released_pages = gear_ri::gear_ri::get_released_pages();
        let lazy_pages = gear_ri::gear_ri::get_wasm_lazy_pages_numbers();

        // checks not accessed pages
        assert_eq!(lazy_pages, [1, 3, 4, 6, 7]);
        // checks accessed pages
        assert_eq!(released_pages, [0, 2, 5, 8, 9]);
    });
}

#[test]
fn block_gas_limit_works() {
    // Same as `ProgramCodeKind::GreedyInit`, but greedy handle
    let wat = r#"
	(module
		(import "env" "memory" (memory 1))
		(export "handle" (func $handle))
		(export "init" (func $init))
		(func $init)
        (func $doWork (param $size i32)
            (local $counter i32)
            i32.const 0
            set_local $counter
            loop $while
                get_local $counter
                i32.const 1
                i32.add
                set_local $counter
                get_local $counter
                get_local $size
                i32.lt_s
                if
                    br $while
                end
            end $while
        )
        (func $handle
            i32.const 10
            call $doWork
		)
	)"#;

    init_logger();
    new_test_ext().execute_with(|| {
        let remaining_weight = 100_000;

        // Submit programs and get their ids
        let pid1 = {
            let res = submit_program_default(USER_1, ProgramCodeKind::OutgoingWithValueInHandle);
            assert_ok!(res);
            res.expect("submit result was asserted")
        };
        let pid2 = {
            let res = submit_program_default(USER_1, ProgramCodeKind::Custom(wat));
            assert_ok!(res);
            res.expect("submit result was asserted")
        };

        run_to_block(2, Some(remaining_weight));
        SystemPallet::<Test>::assert_last_event(Event::MessagesDequeued(2).into());

        // We send 10M of gas from inside the program (see `ProgramCodeKind::OutgoingWithValueInHandle` WAT code).
        let gas_to_send = 10_000_000;

        // Count gas needed to process programs with default payload
        let expected_gas_msg_to_pid1 = GearPallet::<Test>::get_gas_spent(
            USER_1.into_origin(),
            HandleKind::Handle(pid1),
            EMPTY_PAYLOAD.to_vec(),
        )
        .expect("internal error: get gas spent (pid1) failed")
            - gas_to_send;
        let expected_gas_msg_to_pid2 = GearPallet::<Test>::get_gas_spent(
            USER_1.into_origin(),
            HandleKind::Handle(pid2),
            EMPTY_PAYLOAD.to_vec(),
        )
        .expect("internal error: get gas spent (pid2) failed");

        // TrapInHandle code kind is used because processing default payload in its
        // context requires such an amount of gas, that the following assertion can be passed.
        assert!(expected_gas_msg_to_pid1 + expected_gas_msg_to_pid2 > remaining_weight);

        assert_ok!(GearPallet::<Test>::send_message(
            Origin::signed(USER_1).into(),
            pid1,
            EMPTY_PAYLOAD.to_vec(),
            expected_gas_msg_to_pid1,
            100
        ));
        assert_ok!(GearPallet::<Test>::send_message(
            Origin::signed(USER_1).into(),
            pid1,
            EMPTY_PAYLOAD.to_vec(),
            expected_gas_msg_to_pid1,
            100
        ));

        run_to_block(3, Some(remaining_weight));
        SystemPallet::<Test>::assert_last_event(Event::MessagesDequeued(2).into());

        // Run to the next block to reset the gas limit
        run_to_block(4, Some(remaining_weight));

        // Add more messages to queue
        // Total `gas_limit` of three messages (2 to pid1 and 1 to pid2) exceeds the block gas limit
        assert!(remaining_weight < 2 * expected_gas_msg_to_pid1 + expected_gas_msg_to_pid2);
        assert_ok!(GearPallet::<Test>::send_message(
            Origin::signed(USER_1).into(),
            pid1,
            EMPTY_PAYLOAD.to_vec(),
            expected_gas_msg_to_pid1,
            200
        ));
        assert_ok!(GearPallet::<Test>::send_message(
            Origin::signed(USER_1).into(),
            pid2,
            EMPTY_PAYLOAD.to_vec(),
            expected_gas_msg_to_pid2,
            100
        ));
        assert_ok!(GearPallet::<Test>::send_message(
            Origin::signed(USER_1).into(),
            pid1,
            EMPTY_PAYLOAD.to_vec(),
            expected_gas_msg_to_pid1,
            200
        ));

        // Try to process 3 messages
        run_to_block(5, Some(remaining_weight));

        // Message #2 steps beyond the block gas allowance and is re-queued
        // Message #1 is dequeued and processed, message #3 stays in the queue:
        //
        // | 1 |        | 3 |
        // | 2 |  ===>  | 2 |
        // | 3 |        |   |
        //
        SystemPallet::<Test>::assert_last_event(Event::MessagesDequeued(1).into());
        assert_eq!(
            GasAllowance::<Test>::get(),
            remaining_weight - expected_gas_msg_to_pid1
        );

        // Try to process 2 messages
        run_to_block(6, Some(remaining_weight));

        // Message #3 get dequeued and processed
        // Message #2 gas limit still exceeds the remaining allowance:
        //
        // | 3 |        | 2 |
        // | 2 |  ===>  |   |
        //
        SystemPallet::<Test>::assert_last_event(Event::MessagesDequeued(1).into());
        assert_eq!(
            GasAllowance::<Test>::get(),
            remaining_weight - expected_gas_msg_to_pid1
        );

        run_to_block(7, Some(remaining_weight));

        // This time message #2 makes it into the block:
        //
        // | 2 |        |   |
        // |   |  ===>  |   |
        //
        SystemPallet::<Test>::assert_last_event(Event::MessagesDequeued(1).into());
        assert_eq!(
            GasAllowance::<Test>::get(),
            remaining_weight - expected_gas_msg_to_pid2
        );
    });
}

#[test]
fn mailbox_works() {
    init_logger();
    new_test_ext().execute_with(|| {
        // Initial value in all gas trees is 0
        assert_eq!(<Test as Config>::GasHandler::total_supply(), 0);

        // caution: runs to block 2
        let reply_to_id = setup_mailbox_test_state(USER_1);

        // Ensure that all the gas has been returned to the sender upon messages processing
        assert_eq!(BalancesPallet::<Test>::reserved_balance(USER_1), 0);

        let mailbox_message = {
            let res = GearPallet::<Test>::remove_from_mailbox(USER_1.into_origin(), reply_to_id);
            assert!(res.is_some());
            res.expect("was asserted previously")
        };

        assert_eq!(mailbox_message.id, reply_to_id,);

        // Gas limit should have been ignored by the code that puts a message into a mailbox
        assert_eq!(mailbox_message.gas_limit, 0);
        assert_eq!(mailbox_message.value, 1000);

        // Gas is not passed to mailboxed messages and should have been all spent by now
        assert_eq!(<Test as Config>::GasHandler::total_supply(), 0);
    })
}

#[test]
fn init_message_logging_works() {
    init_logger();
    new_test_ext().execute_with(|| {
        let mut next_block = 2;
        let codes = [
            (ProgramCodeKind::Default, false, ""),
            // Will fail, because tests use default gas limit, which is very low for successful greedy init
            (ProgramCodeKind::GreedyInit, true, "Gas limit exceeded"),
        ];

        for (code_kind, is_failing, trap_explanation) in codes {
            SystemPallet::<Test>::reset_events();

            assert_ok!(submit_program_default(USER_1, code_kind));

            let event = match SystemPallet::<Test>::events()
                .last()
                .map(|r| r.event.clone())
            {
                Some(MockEvent::Gear(e)) => e,
                _ => unreachable!("Should be one Gear event"),
            };

            run_to_block(next_block, None);

            let msg_info = match event {
                Event::InitMessageEnqueued(info) => info,
                _ => unreachable!("expect Event::InitMessageEnqueued"),
            };

            SystemPallet::<Test>::assert_has_event(if is_failing {
                Event::InitFailure(
                    msg_info,
                    Reason::Dispatch(trap_explanation.as_bytes().to_vec()),
                )
                .into()
            } else {
                Event::InitSuccess(msg_info).into()
            });

            next_block += 1;
        }
    })
}

#[test]
fn program_lifecycle_works() {
    init_logger();
    new_test_ext().execute_with(|| {
        // Submitting first program and getting its id
        let program_id = {
            let res = submit_program_default(USER_1, ProgramCodeKind::Default);
            assert_ok!(res);
            res.expect("submit result was asserted")
        };

        assert!(!Gear::is_initialized(program_id));
        assert!(!Gear::is_terminated(program_id));

        run_to_block(2, None);

        assert!(Gear::is_initialized(program_id));
        assert!(!Gear::is_terminated(program_id));

        // Submitting second program, which fails on initialization, therefore is deleted
        let program_id = {
            let res = submit_program_default(USER_1, ProgramCodeKind::GreedyInit);
            assert_ok!(res);
            res.expect("submit result was asserted")
        };

        assert!(!Gear::is_initialized(program_id));
        assert!(!Gear::is_terminated(program_id));

        run_to_block(3, None);

        assert!(!Gear::is_initialized(program_id));
        // while at the same time is terminated
        assert!(Gear::is_terminated(program_id));
    })
}

#[test]
fn events_logging_works() {
    let wat_trap_in_handle = r#"
	(module
		(import "env" "memory" (memory 1))
		(export "handle" (func $handle))
		(export "init" (func $init))
		(func $handle
			unreachable
		)
		(func $init)
	)"#;

    let wat_trap_in_init = r#"
	(module
		(import "env" "memory" (memory 1))
		(export "handle" (func $handle))
		(export "init" (func $init))
		(func $handle)
		(func $init
            unreachable
        )
	)"#;

    init_logger();
    new_test_ext().execute_with(|| {
        let mut nonce = 0;
        let mut next_block = 2;
        let tests = [
            // Code, init failure reason, handle succeed flag
            (ProgramCodeKind::Default, None, true),
            (
                ProgramCodeKind::GreedyInit,
                Some("Gas limit exceeded".as_bytes().to_vec()),
                false,
            ),
            (
                ProgramCodeKind::Custom(wat_trap_in_init),
                Some(Vec::new()),
                false,
            ),
            (ProgramCodeKind::Custom(wat_trap_in_handle), None, false),
        ];
        for (code_kind, init_failure_reason, handle_succeed) in tests {
            SystemPallet::<Test>::reset_events();

            let program_id = {
                let res = submit_program_default(USER_1, code_kind);
                assert_ok!(res);
                res.expect("submit result was asserted")
            };

            let init_msg_info = MessageInfo {
                program_id,
                message_id: compute_user_message_id(EMPTY_PAYLOAD, nonce),
                origin: USER_1.into_origin(),
            };
            nonce += 1;

            SystemPallet::<Test>::assert_last_event(
                Event::InitMessageEnqueued(init_msg_info.clone()).into(),
            );

            run_to_block(next_block, None);
            next_block += 1;

            // Init failed program checks
            if let Some(init_failure_reason) = init_failure_reason {
                SystemPallet::<Test>::assert_has_event(
                    Event::InitFailure(init_msg_info, Reason::Dispatch(init_failure_reason)).into(),
                );
                // Sending messages to failed-to-init programs shouldn't be allowed
                assert_noop!(
                    send_default_message(USER_1, program_id),
                    Error::<Test>::ProgramIsTerminated
                );
                continue;
            }

            SystemPallet::<Test>::assert_has_event(Event::InitSuccess(init_msg_info).into());

            let dispatch_msg_info = MessageInfo {
                program_id,
                message_id: compute_user_message_id(EMPTY_PAYLOAD, nonce),
                origin: USER_1.into_origin(),
            };
            // Messages to fully-initialized programs are accepted
            assert_ok!(send_default_message(USER_1, program_id));
            SystemPallet::<Test>::assert_last_event(
                Event::DispatchMessageEnqueued(dispatch_msg_info.clone()).into(),
            );

            run_to_block(next_block, None);

            SystemPallet::<Test>::assert_has_event(
                Event::MessageDispatched(DispatchOutcome {
                    message_id: dispatch_msg_info.message_id,
                    outcome: if handle_succeed {
                        ExecutionResult::Success
                    } else {
                        ExecutionResult::Failure(Vec::new())
                    },
                })
                .into(),
            );

            nonce += 1;
            next_block += 1;
        }
    })
}

#[test]
fn send_reply_works() {
    init_logger();
    new_test_ext().execute_with(|| {
        // caution: runs to block 2
        let reply_to_id = setup_mailbox_test_state(USER_1);

        let prog_id = generate_program_id(
            &ProgramCodeKind::OutgoingWithValueInHandle.to_bytes(),
            &DEFAULT_SALT.to_vec(),
        );

        // Top up program's account balance by 2000 to allow user claim 1000 from mailbox
        assert_ok!(
            <BalancesPallet::<Test> as frame_support::traits::Currency<_>>::transfer(
                &USER_1,
                &AccountId::from_origin(prog_id),
                2000,
                frame_support::traits::ExistenceRequirement::AllowDeath
            )
        );

        assert_ok!(GearPallet::<Test>::send_reply(
            Origin::signed(USER_1).into(),
            reply_to_id,
            EMPTY_PAYLOAD.to_vec(),
            10_000_000,
            1000, // `prog_id` sent message with value of 1000 (see program code)
        ));

        // global nonce is 2 before sending reply message
        // `submit_program` and `send_message` messages were sent before in `setup_mailbox_test_state`
        let expected_reply_message_id = compute_user_message_id(EMPTY_PAYLOAD, 2);

        let event = match SystemPallet::<Test>::events()
            .last()
            .map(|r| r.event.clone())
        {
            Some(MockEvent::Gear(e)) => e,
            _ => unreachable!("Should be one Gear event"),
        };

        let MessageInfo {
            message_id: actual_reply_message_id,
            ..
        } = match event {
            Event::DispatchMessageEnqueued(info) => info,
            _ => unreachable!("expect Event::DispatchMessageEnqueued"),
        };

        assert_eq!(expected_reply_message_id, actual_reply_message_id);
    })
}

#[test]
fn send_reply_failure_to_claim_from_mailbox() {
    init_logger();
    new_test_ext().execute_with(|| {
        // Expecting error as long as the user doesn't have messages in mailbox
        assert_noop!(
            GearPallet::<Test>::send_reply(
                Origin::signed(USER_1).into(),
                5.into_origin(), // non existent `reply_to_id`
                EMPTY_PAYLOAD.to_vec(),
                DEFAULT_GAS_LIMIT,
                0
            ),
            Error::<Test>::NoMessageInMailbox
        );

        let prog_id = {
            let res = submit_program_default(USER_1, ProgramCodeKind::OutgoingWithValueInHandle);
            assert_ok!(res);
            res.expect("submit result was asserted")
        };
        populate_mailbox_from_program(prog_id, USER_1, 2, 0, 20_000_000, 0);

        // Program didn't have enough balance, so it's message with value was skipped
        assert!(!Mailbox::<Test>::contains_key(USER_1));
    })
}

#[test]
fn send_reply_value_claiming_works() {
    init_logger();
    new_test_ext().execute_with(|| {
        let prog_id = {
            let res = submit_program_default(USER_1, ProgramCodeKind::OutgoingWithValueInHandle);
            assert_ok!(res);
            res.expect("submit result was asserted")
        };

        // This value is actually a constants in WAT. Alternatively can be read from Mailbox.
        let locked_value = 1000;

        // Top up program's account so it could send value in message
        // When program sends message, message value (if not 0) is reserved.
        // If value can't be reserved, message is skipped.
        let send_to_program_amount = locked_value * 2;
        assert_ok!(
            <BalancesPallet::<Test> as frame_support::traits::Currency<_>>::transfer(
                &USER_1,
                &AccountId::from_origin(prog_id),
                send_to_program_amount,
                frame_support::traits::ExistenceRequirement::AllowDeath
            )
        );

        let mut next_block = 2;
        let mut program_nonce = 0u64;

        let user_messages_data = [
            // gas limit, value
            (1_000_000, 100),
            (20_000_000, 2000),
        ];
        for (gas_limit_to_reply, value_to_reply) in user_messages_data {
            let reply_to_id = populate_mailbox_from_program(
                prog_id,
                USER_1,
                next_block,
                program_nonce,
                20_000_000,
                0,
            );
            program_nonce += 1;
            next_block += 1;

            assert!(Mailbox::<Test>::contains_key(USER_1));

            let user_balance = BalancesPallet::<Test>::free_balance(USER_1);
            assert_eq!(BalancesPallet::<Test>::reserved_balance(USER_1), 0);

            assert_ok!(GearPallet::<Test>::send_reply(
                Origin::signed(USER_1).into(),
                reply_to_id,
                EMPTY_PAYLOAD.to_vec(),
                gas_limit_to_reply,
                value_to_reply,
            ));

            let user_expected_balance =
                user_balance - value_to_reply - GasPrice::gas_price(gas_limit_to_reply)
                    + locked_value;

            assert_eq!(
                BalancesPallet::<Test>::free_balance(USER_1),
                user_expected_balance
            );
            assert_eq!(
                BalancesPallet::<Test>::reserved_balance(USER_1),
                GasPrice::gas_price(gas_limit_to_reply) + value_to_reply
            );
        }
    })
}

#[test]
fn claim_value_from_mailbox_works() {
    init_logger();
    new_test_ext().execute_with(|| {
        let sender_balance = BalancesPallet::<Test>::free_balance(USER_2);
        let claimer_balance = BalancesPallet::<Test>::free_balance(USER_1);

        let gas_sent = 20_000_000;
        let value_sent = 1000;

        let prog_id = {
            let res = submit_program_default(USER_3, ProgramCodeKind::OutgoingWithValueInHandle);
            assert_ok!(res);
            res.expect("submit result was asserted")
        };
        increase_prog_balance_for_mailbox_test(USER_3, prog_id);
        let reply_to_id =
            populate_mailbox_from_program(prog_id, USER_2, 2, 0, gas_sent, value_sent);
        assert!(Mailbox::<Test>::contains_key(USER_1));

        let gas_burned = GasPrice::gas_price(
            GearPallet::<Test>::get_gas_spent(
                USER_1.into_origin(),
                HandleKind::Handle(prog_id),
                EMPTY_PAYLOAD.to_vec(),
            )
            .expect("program exists and not faulty"),
        );

        run_to_block(3, None);

        assert_ok!(GearPallet::<Test>::claim_value_from_mailbox(
            Origin::signed(USER_1).into(),
            reply_to_id,
        ));

        assert_eq!(BalancesPallet::<Test>::reserved_balance(USER_1), 0);
        assert_eq!(BalancesPallet::<Test>::reserved_balance(USER_2), 0);

        let expected_claimer_balance = claimer_balance + value_sent;
        assert_eq!(
            BalancesPallet::<Test>::free_balance(USER_1),
            expected_claimer_balance
        );

        // We send 10M of gas from inside the program (see `ProgramCodeKind::OutgoingWithValueInHandle` WAT code).
        let gas_to_send = 10_000_000;
        // Gas left returns to sender from consuming of value tree while claiming.
        let expected_sender_balance = sender_balance - value_sent - gas_burned + gas_to_send;
        assert_eq!(
            BalancesPallet::<Test>::free_balance(USER_2),
            expected_sender_balance
        );

        SystemPallet::<Test>::assert_last_event(Event::ClaimedValueFromMailbox(reply_to_id).into());
    })
}

#[test]
fn distributor_initialize() {
    init_logger();
    new_test_ext().execute_with(|| {
        let initial_balance = BalancesPallet::<Test>::free_balance(USER_1)
            + BalancesPallet::<Test>::free_balance(BLOCK_AUTHOR);

        assert_ok!(GearPallet::<Test>::submit_program(
            Origin::signed(USER_1).into(),
<<<<<<< HEAD
            DISTRIBUTOR_WASM_BINARY
                .expect("Wasm binary missing!")
                .to_vec(),
=======
            WASM_BINARY.to_vec(),
>>>>>>> e562ef66
            DEFAULT_SALT.to_vec(),
            EMPTY_PAYLOAD.to_vec(),
            10_000_000,
            0,
        ));

        run_to_block(2, None);

        // At this point there is a message in USER_1's mailbox, however, since messages in
        // mailbox are stripped of the `gas_limit`, the respective gas tree has been consumed
        // and the value unreserved back to the original sender (USER_1)
        let final_balance = BalancesPallet::<Test>::free_balance(USER_1)
            + BalancesPallet::<Test>::free_balance(BLOCK_AUTHOR);

        assert_eq!(initial_balance, final_balance);
    });
}

#[test]
fn distributor_distribute() {
    init_logger();
    new_test_ext().execute_with(|| {
        let initial_balance = BalancesPallet::<Test>::free_balance(USER_1)
            + BalancesPallet::<Test>::free_balance(BLOCK_AUTHOR);
        let code = DISTRIBUTOR_WASM_BINARY
            .expect("Wasm binary missing!")
            .to_vec();

        let program_id = generate_program_id(&code, DEFAULT_SALT);

        // Initial value in all gas trees is 0
        assert_eq!(<Test as Config>::GasHandler::total_supply(), 0);

<<<<<<< HEAD
        assert_ok!(GearPallet::<Test>::submit_program(
            Origin::signed(USER_1).into(),
            code,
=======
        let program_id = generate_program_id(WASM_BINARY, DEFAULT_SALT);

        assert_ok!(GearPallet::<Test>::submit_program(
            Origin::signed(USER_1).into(),
            WASM_BINARY.to_vec(),
>>>>>>> e562ef66
            DEFAULT_SALT.to_vec(),
            EMPTY_PAYLOAD.to_vec(),
            10_000_000,
            0,
        ));

        run_to_block(2, None);

        assert_ok!(GearPallet::<Test>::send_message(
            Origin::signed(USER_1).into(),
            program_id,
            Request::Receive(10).encode(),
            20_000_000,
            0,
        ));

        run_to_block(3, None);

        // Despite some messages are still in the mailbox all gas locked in value trees
        // has been refunded to the sender so the free balances should add up
        let final_balance = BalancesPallet::<Test>::free_balance(USER_1)
            + BalancesPallet::<Test>::free_balance(BLOCK_AUTHOR);

        assert_eq!(initial_balance, final_balance);

        // All gas cancelled out in the end
        assert_eq!(<Test as Config>::GasHandler::total_supply(), 0);
    });
}

#[test]
fn test_code_submission_pass() {
    init_logger();
    new_test_ext().execute_with(|| {
        let code = ProgramCodeKind::Default.to_bytes();
        let code_hash = sp_io::hashing::blake2_256(&code).into();

        assert_ok!(GearPallet::<Test>::submit_code(
            Origin::signed(USER_1),
            code.clone()
        ));

        let saved_code = common::get_code(code_hash);
        assert_eq!(saved_code, Some(code));

        let expected_meta = Some(common::CodeMetadata::new(USER_1.into_origin(), 1));
        let actual_meta = common::get_code_metadata(code_hash);
        assert_eq!(expected_meta, actual_meta);

        SystemPallet::<Test>::assert_last_event(Event::CodeSaved(code_hash).into());
    })
}

#[test]
fn test_same_code_submission_fails() {
    init_logger();
    new_test_ext().execute_with(|| {
        let code = ProgramCodeKind::Default.to_bytes();

        assert_ok!(GearPallet::<Test>::submit_code(
            Origin::signed(USER_1),
            code.clone()
        ),);
        // Trying to set the same code twice.
        assert_noop!(
            GearPallet::<Test>::submit_code(Origin::signed(USER_1), code.clone()),
            Error::<Test>::CodeAlreadyExists,
        );
        // Trying the same from another origin
        assert_noop!(
            GearPallet::<Test>::submit_code(Origin::signed(USER_2), code.clone()),
            Error::<Test>::CodeAlreadyExists,
        );
    })
}

#[test]
fn test_code_is_not_submitted_twice_after_program_submission() {
    init_logger();
    new_test_ext().execute_with(|| {
        let code = ProgramCodeKind::Default.to_bytes();
        let code_hash = sp_io::hashing::blake2_256(&code).into();

        // First submit program, which will set code and metadata
        assert_ok!(submit_program_default(USER_1, ProgramCodeKind::Default));
        SystemPallet::<Test>::assert_has_event(Event::CodeSaved(code_hash).into());
        assert!(common::code_exists(code_hash));

        // Trying to set the same code twice.
        assert_noop!(
            GearPallet::<Test>::submit_code(Origin::signed(USER_2), code),
            Error::<Test>::CodeAlreadyExists,
        );
    })
}

#[test]
fn test_code_is_not_resetted_within_program_submission() {
    init_logger();
    new_test_ext().execute_with(|| {
        let code = ProgramCodeKind::Default.to_bytes();
        let code_hash = sp_io::hashing::blake2_256(&code).into();

        // First submit code
        assert_ok!(GearPallet::<Test>::submit_code(
            Origin::signed(USER_1),
            code.clone()
        ));
        let expected_code_saved_events = 1;
        let expected_meta = common::get_code_metadata(code_hash);
        assert!(expected_meta.is_some());

        // Submit program from another origin. Should not change meta or code.
        assert_ok!(submit_program_default(USER_2, ProgramCodeKind::Default));
        let actual_meta = common::get_code_metadata(code_hash);
        let actual_code_saved_events = SystemPallet::<Test>::events()
            .iter()
            .filter(|e| matches!(e.event, MockEvent::Gear(Event::CodeSaved(_))))
            .count();

        assert_eq!(expected_meta, actual_meta);
        assert_eq!(expected_code_saved_events, actual_code_saved_events);
    })
}

#[test]
fn test_create_program() {
    use std::convert::TryInto;
    use WasmKind::{Constructable, NonConstructable};

    // Expected values are counted only in the context of the messages with child (created from factory program) address destination
    // regardless of other messages sent before/after them.
    type ExpectedChildrenMessagesDequeued = u32;
    type ExpectedChildrenMessagesDispatched = u32;
    type ExpectedChildrenInitSuccessNum = u32;
    type ExpectedChildrenData = (
        ExpectedChildrenMessagesDequeued,
        ExpectedChildrenMessagesDispatched,
        ExpectedChildrenInitSuccessNum,
    );

    type TestData<'a> = (
        Vec<CreateProgram>,
        Option<WasmKind<'a>>,
        ExpectedChildrenData,
    );

    enum WasmKind<'a> {
        Constructable(Vec<ProgramCodeKind<'a>>),
        NonConstructable(ProgramCodeKind<'a>),
    }

    // Such a code, that `gear_core::program::Program` struct can't be initialized with it
    let non_constructable_wat = r#"
    (module)
    "#;
    // Same as ProgramCodeKind::Default, but has a different hash (init and handle method are swapped)
    let child2_wat = r#"
    (module
        (import "env" "memory" (memory 1))
        (export "handle" (func $handle))
        (export "init" (func $init))
        (func $init)
        (func $handle)
    )
    "#;

    let factory_code = PROGRAM_FACTORY_WASM_BINARY.expect("wasm binary missing!");
    let factory_id = generate_program_id(factory_code, DEFAULT_SALT);

    let child1_code_kind = ProgramCodeKind::Default;
    let child2_code_kind = ProgramCodeKind::Custom(child2_wat);
    let invalid_prog_code_kind = ProgramCodeKind::Custom(non_constructable_wat);

    let child1_code_hash = sp_io::hashing::blake2_256(child1_code_kind.to_bytes().as_slice());
    let child2_code_hash = sp_io::hashing::blake2_256(child2_code_kind.to_bytes().as_slice());
    let invalid_prog_code_hash =
        sp_io::hashing::blake2_256(invalid_prog_code_kind.to_bytes().as_slice());

    // TODO #617 add balances (gas) checks
    let tests = vec![
        (
            "Create single child (simple)",
            // 1 child init message succeed, 1 child message dispatched = 2 dequeued
            (
                vec![CreateProgram::Default(true)],
                Some(Constructable(vec![child1_code_kind])),
                (2, 1, 1),
            ),
        ),
        (
            "Try to create a child with non existing code for the code hash",
            // New program init message, dispatch message to it - dequeued, but not executed;
            // 2 error reply messages (for init and handle) are dequeued and executed
            (vec![CreateProgram::Default(true)], None, (4, 2, 0)),
        ),
        (
            "Try to create a child providing few gas (child init will fail)",
            // 1 child init message fails, a reply generated (buf fails with trap)
            // 1 child dispatch message dequeued, but addressed for unavailable destination,
            // so reply will be sent.
            (
                vec![CreateProgram::Custom(vec![(
                    child1_code_hash,
                    b"default".to_vec(),
                    1000,
                )])],
                Some(Constructable(vec![child1_code_kind])),
                (4, 2, 0),
            ),
        ),
        (
            "Try to create a program with non constructable code",
            // Messages not executed (non constructable code isn't stored, so the same as non existing code test)
            (
                vec![CreateProgram::Custom(vec![(
                    invalid_prog_code_hash,
                    b"default".to_vec(),
                    100_000,
                )])],
                Some(NonConstructable(invalid_prog_code_kind)),
                (4, 2, 0),
            ),
        ),
        (
            "Try to create a program with existing address",
            // 1 dispatch message from factory is sent to the existing destination (so 1 dequeued and dispatched)
            // child init message is replied with an error, because duplicates existing contract (2 dequeued and dispatched)
            (
                vec![CreateProgram::Custom(vec![(
                    child1_code_hash,
                    DEFAULT_SALT.to_vec(),
                    100_000,
                )])],
                Some(Constructable(vec![child1_code_kind])),
                (3, 2, 0),
            ),
        ),
        (
            "Try to create a program with existing address, but the original \
            program and its duplicate are being created from the factory program.",
            // 2 children init messages are successfully processed (+2 dequeued)
            // 6 children handle messages are successfully dispatched (+6 dequeued)
            (
                vec![
                    CreateProgram::Custom(vec![
                        (child1_code_hash, b"default".to_vec(), 100_000),
                        (child1_code_hash, b"default".to_vec(), 100_000), // duplicate
                    ]),
                    CreateProgram::Custom(vec![
                        (child2_code_hash, b"default".to_vec(), 100_000),
                        (child2_code_hash, b"default".to_vec(), 100_000), // duplicate
                    ]),
                    CreateProgram::Custom(vec![
                        (child2_code_hash, b"default".to_vec(), 100_000), // duplicate
                        (child1_code_hash, b"default".to_vec(), 100_000), // duplicate
                    ]),
                ],
                Some(Constructable(vec![child1_code_kind, child2_code_kind])),
                (16, 10, 2),
            ),
        ),
        (
            "Simple passing case for creating multiple children",
            // 3 children init messages + 3 children dispatch messages = 6 messages dequeued
            (
                vec![CreateProgram::Custom(vec![
                    (child1_code_hash, b"salt1".to_vec(), 10_000),
                    (child1_code_hash, b"salt2".to_vec(), 10_000),
                    (child2_code_hash, b"salt3".to_vec(), 10_000),
                ])],
                Some(Constructable(vec![child1_code_kind, child2_code_kind])),
                (6, 3, 3),
            ),
        ),
        (
            "Trying to create a child and its duplicate. The first child creation message will fail \
            in init due to lack of gas, the duplicate will be skipped, despite having \
            enough gas limit",
            (vec![
                CreateProgram::Custom(
                    // 1 failing child init message is processed, a reply is genearted and executed (+2 dequeued, +1 dispatched, but 0 successfully init)
                    // handle message to failed child is not executed, but processed, reply is generated and dispatched (+2 dequeued, +1 dispatched)
                    // duplicate init is processed, but not executed, a reply is generated and executed (+2 dequeued, +1 dispatched)
                    // handle message to a known dormant program is processed, but not executed, a reply is generated and executed (+2 dequeued, +1 dispatched)
                    vec![
                        (child1_code_hash, b"salt1".to_vec(), 1000), // fail init (not enough gas)
                        (child1_code_hash, b"salt1".to_vec(), 10_000), // duplicate
                    ]
                ),
                // this message is in the next block
                CreateProgram::Custom(
                    vec![
                        // same for duplicate, which is upper (+4 dequeued, +2 dispatched)
                        (child1_code_hash, b"salt1".to_vec(), 10_000), // next block duplicate
                    ]
                ),
            ],
            Some(Constructable(vec![child1_code_kind])),
            (12, 6, 0)
            )
        ),
        (
            "Creating multiple children with some duplicates and some failing in init",
            (vec![
                CreateProgram::Custom(
                    vec![
                        // one successful init with one handle message (+2 dequeued, +1 dispatched, +1 successful init)
                        (child1_code_hash, b"salt1".to_vec(), 10_000),
                        // init fail (not enough gas) and reply generated (+2 dequeued, +1 dispatched), 
                        // handle message is processed, but not executed, reply generated (+2 dequeued, +1 dispatched)
                        (child1_code_hash, b"salt2".to_vec(), 1000),
                    ]
                ),
                CreateProgram::Custom(
                    vec![
                        // init fail (not enough gas) and reply generated (+2 dequeued, +1 dispatched), 
                        // handle message is processed, but not executed, reply generated (+2 dequeued, +1 dispatched)
                        (child2_code_hash, b"salt1".to_vec(), 3000),
                        // init message is not executed (duplicate), reply generated (+2 dequeued, +1 dispatched), 
                        // handle message is processed, but not executed, because destination is dormant +
                        // reply is generated (+2 dequeued, +1 dispatched)
                        (child2_code_hash, b"salt1".to_vec(), 10_000),
                         // one successful init with one handle message (+2 dequeued, +1 dispatched, +1 successful init)
                        (child2_code_hash, b"salt2".to_vec(), 10_000),
                    ]
                ),
                CreateProgram::Custom(
                    vec![
                        // duplicate in the next block: init not executed, nor the handle, replies are generated (+4 dequeue, +2 dispatched) 
                        (child2_code_hash, b"salt1".to_vec(), 10_000),
                         // one successful init with one handle message (+2 dequeued, +1 dispatched, +1 successful init)
                        (child2_code_hash, b"salt3".to_vec(), 10_000),
                    ]
                ),
            ],
            Some(Constructable(vec![child1_code_kind, child2_code_kind])),
            (22, 11, 3)
            )
        ),
        (
            "Factory sending different message kinds",
            (vec![
                // init and handle dispatch are created (+2 dequeued, +1 dispatched)
                CreateProgram::Default(true),
                // init and handle_reply are created (+1 dequeued, 0 dispatched)
                CreateProgram::Default(false),
                // init and handle_reply are created (+1 dequeued, 0 dispatched)
                CreateProgram::Default(false),
                // init and handle dispatch are created (+2 dequeued, +1 dispatched)
                CreateProgram::Default(true),
                CreateProgram::Custom(
                    vec![
                        // init and handle dispatch are created (+2 dequeued, +1 dispatched)
                        (child1_code_hash, b"salt1".to_vec(), 10_000),
                        // init and handle dispatch are created (+2 dequeued, +1 dispatched)
                        (child1_code_hash, b"salt2".to_vec(), 10_000),
                        // init is not executed, reply is generated (+2 dequeued, +1 dispatched), 
                        // handle is processed and executed (+1 dequeued, +1 dispatched)
                        (child1_code_hash, b"salt2".to_vec(), 10_000), // duplicate
                    ]
                )
            ], Some(Constructable(vec![child1_code_kind])), (13, 6, 6)
            ),
        ),
        (
            "Creating multiple children with non existent code hash",
            (vec![
                CreateProgram::Custom(
                    // 3 init messages cause 3 replies (+6 dequeued, +3 dispatched)
                    // 3 dispatch messages cause 3 replies (+6 dequeued, +3 dispatched)
                    vec![
                        (child1_code_hash, b"salt1".to_vec(), 10_000),
                        (child1_code_hash, b"salt2".to_vec(), 10_000),
                        (child1_code_hash, b"salt2".to_vec(), 10_000),
                    ]
                )
            ], None, (12, 6, 0)
            ),
        ),
        (
            "Trying to create a child and its duplicates. The first child creation message will succeed \
            in init, the duplicates will be skipped, but handle messages, which were intended for the duplicates \
            will be executed in the context of original child",
            (vec![
                CreateProgram::Custom(
                    vec![
                        // 1 successful child init and handle (+2 dequeued, +1 dispatched)
                        (child1_code_hash, b"salt1".to_vec(), 10_000),
                        // init is not processed, reply generated (+2 dequeued, +1 dispatched),
                        // handle message is processed and executed (+1 dequeued, +1 dispatched)
                        (child1_code_hash, b"salt1".to_vec(), 10_000),
                    ]
                ),
                CreateProgram::Custom(
                    // Messages are sent in the next block
                    vec![
                        // init is not processed, reply generated (+2 dequeued, +1 dispatched),
                        // handle message is processed and executed (+1 dequeued, +1 dispatched)
                        (child1_code_hash, b"salt1".to_vec(), 10_000),
                    ]
                ),
            ],
            Some(Constructable(vec![child1_code_kind])),
            (8, 5, 1)
            )
        ),
    ];

    let create_program_test = |test: TestData| {
        let (payloads, populate_code_data, expected_data) = test;
        let (children_messages_dequeued, children_messages_dispatched, children_programs_inits) =
            expected_data;

        let mut next_block = 2;
        let mut other_messages_dequeued = 0;
        let mut other_messages_dispatched = 0;
        let mut other_program_inits = 0;

        if let Some(wasm_kind) = populate_code_data {
            match wasm_kind {
                Constructable(code_kinds) => {
                    // By that we save code/code hash to the storage
                    for code_kind in code_kinds {
                        assert_ok!(submit_program_default(USER_2, code_kind));

                        run_to_block(next_block, None);
                        next_block += 1;

                        other_program_inits += 1;
                        other_messages_dequeued += 1;
                    }
                }
                // non constructable code
                NonConstructable(code_kind) => {
                    let code = code_kind.to_bytes();
                    let code_hash = sp_io::hashing::blake2_256(&code).into();
                    assert_noop!(
                        GearPallet::<Test>::submit_code(Origin::signed(USER_2), code),
                        Error::<Test>::FailedToConstructProgram,
                    );
                    let saved_code = common::get_code(code_hash);
                    assert!(saved_code.is_none());
                }
            };
        }

        // Creating factory
        assert_ok!(GearPallet::<Test>::submit_program(
            Origin::signed(USER_2).into(),
            factory_code.to_vec(),
            DEFAULT_SALT.to_vec(),
            EMPTY_PAYLOAD.to_vec(),
            10_000_000,
            0,
        ));

        run_to_block(next_block, None);
        next_block += 1;

        other_program_inits += 1;
        other_messages_dequeued += 1;

        let mut senders = [USER_1, USER_2, USER_3].iter().cycle().copied();
        for payload in payloads {
            // Trying to create children
            let current_sender = senders
                .next()
                .expect("iterator is not cycled and not empty");

            assert_ok!(GearPallet::<Test>::send_message(
                Origin::signed(current_sender).into(),
                factory_id,
                payload.encode(),
                99_000_000,
                0,
            ));

            run_to_block(next_block, None);
            next_block += 1;

            if let CreateProgram::Default(false) = payload {
                // Such payloads generate `handle_reply` messages
                let message_id = {
                    let nonce_before_reply_send = common::get_program(factory_id)
                        .and_then(|prog| prog.try_into().ok())
                        .map(|active_prog: common::ActiveProgram| active_prog.nonce - 1)
                        .expect("program was initialized");
                    compute_program_message_id(factory_id.as_bytes(), nonce_before_reply_send)
                };
                assert_ok!(GearPallet::<Test>::claim_value_from_mailbox(
                    Origin::signed(current_sender).into(),
                    message_id
                ));
            }

            other_messages_dispatched += 1;
            other_messages_dequeued += 1;
        }

        // Checks
        let expected_dequeued = children_messages_dequeued + other_messages_dequeued;
        let expected_dispatched = children_messages_dispatched + other_messages_dispatched;
        let expected_children_amount = children_programs_inits + other_program_inits;

        let mut actual_dequeued = 0;
        let mut actual_dispatched = 0;
        let mut actual_children_amount = 0;
        SystemPallet::<Test>::events()
            .iter()
            .for_each(|e| match e.event {
                MockEvent::Gear(Event::InitSuccess(_)) => actual_children_amount += 1,
                MockEvent::Gear(Event::MessagesDequeued(num)) => actual_dequeued += num,
                MockEvent::Gear(Event::MessageDispatched(_)) => actual_dispatched += 1,
                _ => {}
            });

        assert_eq!(expected_dequeued, actual_dequeued);
        assert_eq!(expected_dispatched, actual_dispatched);
        assert_eq!(expected_children_amount, actual_children_amount);
    };

    for (description, test) in tests {
        init_logger();
        log::debug!("New test: {:?}\n", description);
        new_test_ext().execute_with(|| {
            // Should work without that
            gear_ri::gear_ri::reset_lazy_pages_info();
            create_program_test(test);
        });
    }
}

// todo [sab] test create child with wait in init
// todo [sab] tests for a new logic with balance transfers
// todo [sab] test when dispatch (handle/handle_reply) in queue before init
// todo [sab] test case for this: If parent program ended with a trap, but child program creation messages were sent and successfully processed, we can face situations, when successfully created child send message to it's failed during initialization parent. Yeah, such messages will go to log (because there isn't such destination program id), but these messages weren't intended to be added to the log.

#[test]
fn messages_to_uninitialized_program_wait() {
    use tests_init_wait::WASM_BINARY;

    init_logger();
    new_test_ext().execute_with(|| {
        System::reset_events();

        assert_ok!(GearPallet::<Test>::submit_program(
            Origin::signed(1).into(),
            WASM_BINARY.to_vec(),
            vec![],
            Vec::new(),
            50_000_000u64,
            0u128
        ));

        let event = match SystemPallet::<Test>::events()
            .last()
            .map(|r| r.event.clone())
        {
            Some(MockEvent::Gear(e)) => e,
            _ => unreachable!("Should be one Gear event"),
        };

        let MessageInfo { program_id, .. } = match event {
            Event::InitMessageEnqueued(info) => info,
            _ => unreachable!("expect Event::InitMessageEnqueued"),
        };

        assert!(!Gear::is_initialized(program_id));
        assert!(!Gear::is_terminated(program_id));

        run_to_block(2, None);

        assert!(!Gear::is_initialized(program_id));
        assert!(!Gear::is_terminated(program_id));

        assert_ok!(GearPallet::<Test>::send_message(
            Origin::signed(1).into(),
            program_id,
            vec![],
            10_000u64,
            0u128
        ));

        run_to_block(3, None);

        assert_eq!(common::waiting_init_take_messages(program_id).len(), 1);
    })
}

#[test]
fn uninitialized_program_should_accept_replies() {
    use tests_init_wait::WASM_BINARY;

    init_logger();
    new_test_ext().execute_with(|| {
        System::reset_events();

        assert_ok!(GearPallet::<Test>::submit_program(
            Origin::signed(USER_1).into(),
            WASM_BINARY.to_vec(),
            vec![],
            Vec::new(),
            99_000_000u64,
            0u128
        ));

        let event = match SystemPallet::<Test>::events()
            .last()
            .map(|r| r.event.clone())
        {
            Some(MockEvent::Gear(e)) => e,
            _ => unreachable!("Should be one Gear event"),
        };

        let MessageInfo { program_id, .. } = match event {
            Event::InitMessageEnqueued(info) => info,
            _ => unreachable!("expect Event::InitMessageEnqueued"),
        };

        assert!(!Gear::is_initialized(program_id));
        assert!(!Gear::is_terminated(program_id));

        run_to_block(2, None);

        // there should be one message for the program author
        let mailbox = Gear::mailbox(USER_1);
        assert!(mailbox.is_some());

        let mailbox = mailbox.unwrap();
        let mut keys = mailbox.keys();

        let message_id = keys.next();
        assert!(message_id.is_some());
        let message_id = message_id.unwrap();

        assert!(keys.next().is_none());

        assert_ok!(GearPallet::<Test>::send_reply(
            Origin::signed(USER_1).into(),
            *message_id,
            b"PONG".to_vec(),
            50_000_000u64,
            0,
        ));

        run_to_block(3, None);

        assert!(Gear::is_initialized(program_id));
    })
}

#[test]
fn defer_program_initialization() {
    use tests_init_wait::WASM_BINARY;

    init_logger();
    new_test_ext().execute_with(|| {
        System::reset_events();

        assert_ok!(GearPallet::<Test>::submit_program(
            Origin::signed(USER_1).into(),
            WASM_BINARY.to_vec(),
            vec![],
            Vec::new(),
            99_000_000u64,
            0u128
        ));

        let event = match SystemPallet::<Test>::events()
            .last()
            .map(|r| r.event.clone())
        {
            Some(MockEvent::Gear(e)) => e,
            _ => unreachable!("Should be one Gear event"),
        };

        let MessageInfo { program_id, .. } = match event {
            Event::InitMessageEnqueued(info) => info,
            _ => unreachable!("expect Event::InitMessageEnqueued"),
        };

        run_to_block(2, None);

        let mailbox = Gear::mailbox(USER_1).expect("should be one message for the program author");
        let mut keys = mailbox.keys();

        let message_id = keys.next().expect("message keys cannot be empty");

        assert_ok!(GearPallet::<Test>::send_reply(
            Origin::signed(USER_1).into(),
            *message_id,
            b"PONG".to_vec(),
            50_000_000u64,
            0,
        ));

        run_to_block(3, None);

        assert_ok!(GearPallet::<Test>::send_message(
            Origin::signed(USER_1).into(),
            program_id,
            vec![],
            30_000_000u64,
            0u128
        ));

        run_to_block(4, None);

        assert_eq!(
            Gear::mailbox(USER_1)
                .expect("should be one reply for the program author")
                .into_values()
                .count(),
            1
        );

        let message = Gear::mailbox(USER_1)
            .expect("should be one reply for the program author")
            .into_values()
            .next();
        assert!(message.is_some());

        assert_eq!(message.unwrap().payload, b"Hello, world!".encode());
    })
}

#[test]
fn wake_messages_after_program_inited() {
    use tests_init_wait::WASM_BINARY;

    init_logger();
    new_test_ext().execute_with(|| {
        System::reset_events();

        assert_ok!(GearPallet::<Test>::submit_program(
            Origin::signed(USER_1).into(),
            WASM_BINARY.to_vec(),
            vec![],
            Vec::new(),
            99_000_000u64,
            0u128
        ));

        let event = match SystemPallet::<Test>::events()
            .last()
            .map(|r| r.event.clone())
        {
            Some(MockEvent::Gear(e)) => e,
            _ => unreachable!("Should be one Gear event"),
        };

        let MessageInfo { program_id, .. } = match event {
            Event::InitMessageEnqueued(info) => info,
            _ => unreachable!("expect Event::InitMessageEnqueued"),
        };

        run_to_block(2, None);

        // While program is not inited all messages addressed to it are waiting.
        // There could be dozens of them.
        let n = 10;
        for _ in 0..n {
            assert_ok!(GearPallet::<Test>::send_message(
                Origin::signed(USER_3).into(),
                program_id,
                vec![],
                25_000_000u64,
                0u128
            ));
        }

        run_to_block(3, None);

        let message_id = Gear::mailbox(USER_1).and_then(|t| {
            let mut keys = t.keys();
            keys.next().cloned()
        });
        assert!(message_id.is_some());

        assert_ok!(GearPallet::<Test>::send_reply(
            Origin::signed(USER_1).into(),
            message_id.unwrap(),
            b"PONG".to_vec(),
            50_000_000u64,
            0,
        ));

        run_to_block(20, None);

        let actual_n = Gear::mailbox(USER_3)
            .map(|t| {
                t.into_values().fold(0usize, |i, m| {
                    assert_eq!(m.payload, b"Hello, world!".encode());
                    i + 1
                })
            })
            .unwrap_or(0);

        assert_eq!(actual_n, n);
    })
}

#[test]
fn test_message_processing_for_non_existing_destination() {
    init_logger();
    new_test_ext().execute_with(|| {
        let program_id = submit_program_default(USER_1, ProgramCodeKind::GreedyInit).expect("todo");
        let code_hash =
            sp_io::hashing::blake2_256(ProgramCodeKind::GreedyInit.to_bytes().as_slice()).into();
        let user_balance_before = BalancesPallet::<Test>::free_balance(USER_1);

        // After running, first message will end up with init failure, so destination address won't exist.
        // However, message to that non existing address will be in message queue. So, we test that this message is not executed.
        assert_ok!(GearPallet::<Test>::send_message(
            Origin::signed(USER_1).into(),
            program_id,
            EMPTY_PAYLOAD.to_vec(),
            10_000,
            100
        ));
        assert!(!Mailbox::<Test>::contains_key(USER_1));

        run_to_block(2, None);
        // system reply message
        assert!(Mailbox::<Test>::contains_key(USER_1));

        let user_balance_after = BalancesPallet::<Test>::free_balance(USER_1);
        assert_eq!(user_balance_before, user_balance_after);

        let skipped_message_id = compute_user_message_id(EMPTY_PAYLOAD, 1);
        SystemPallet::<Test>::assert_has_event(
            Event::MessageNotExecuted(skipped_message_id).into(),
        );

        assert!(Gear::is_terminated(program_id));
        assert!(common::code_exists(code_hash))
    })
}

#[test]
fn exit_init() {
    use tests_exit_init::WASM_BINARY;

    init_logger();
    new_test_ext().execute_with(|| {
        System::reset_events();

        let code = WASM_BINARY.to_vec();
        assert_ok!(GearPallet::<Test>::submit_program(
            Origin::signed(USER_1).into(),
            code.clone(),
            vec![],
            Vec::new(),
            10_000_000u64,
            0u128
        ));

        let program_id = utils::get_last_program_id();

        run_to_block(2, None);

        assert!(Gear::is_terminated(program_id));
        assert!(!Gear::is_initialized(program_id));

        let actual_n = Gear::mailbox(USER_1)
            .map(|t| t.into_values().fold(0usize, |i, _| i + 1))
            .unwrap_or(0);

        assert_eq!(actual_n, 0);

        // Program is not removed and can't be submitted again
        assert_noop!(
            GearPallet::<Test>::submit_program(
                Origin::signed(USER_1).into(),
                code,
                vec![],
                Vec::new(),
                10_000_000u64,
                0u128
            ),
            Error::<Test>::ProgramAlreadyExists,
        );
    })
}

#[test]
fn exit_handle() {
    use tests_exit_handle::WASM_BINARY;

    init_logger();
    new_test_ext().execute_with(|| {
        System::reset_events();

        let code = WASM_BINARY.to_vec();
        let code_hash = sp_io::hashing::blake2_256(&code).into();
        assert_ok!(GearPallet::<Test>::submit_program(
            Origin::signed(USER_1).into(),
            code.clone(),
            vec![],
            Vec::new(),
            10_000_000u64,
            0u128
        ));

        let program_id = utils::get_last_program_id();

        run_to_block(2, None);

        assert!(Gear::is_initialized(program_id));

        assert_ok!(GearPallet::<Test>::send_message(
            Origin::signed(USER_1).into(),
            program_id,
            vec![],
            10_000_000u64,
            0u128
        ));

        run_to_block(3, None);

        assert!(Gear::is_terminated(program_id));

        let actual_n = Gear::mailbox(USER_1)
            .map(|t| t.into_values().fold(0usize, |i, _| i + 1))
            .unwrap_or(0);

        assert_eq!(actual_n, 0);

        assert!(!Gear::is_initialized(program_id));
        assert!(Gear::is_terminated(program_id));

        assert!(common::code_exists(code_hash));

        // Program is not removed and can't be submitted again
        assert_noop!(
            GearPallet::<Test>::submit_program(
                Origin::signed(USER_1).into(),
                code,
                vec![],
                Vec::new(),
                10_000_000u64,
                0u128
            ),
            Error::<Test>::ProgramAlreadyExists,
        );
    })
}

mod utils {
    use codec::Encode;
    use frame_support::dispatch::{DispatchErrorWithPostInfo, DispatchResultWithPostInfo};
    use sp_core::H256;
    use sp_std::convert::TryFrom;

    use super::{
        assert_ok, pallet, run_to_block, BalancesPallet, Event, GearPallet, MessageInfo, MockEvent,
        Origin, SystemPallet, Test,
    };
    use common::Origin as _;

    pub(super) const DEFAULT_GAS_LIMIT: u64 = 10_000;
    pub(super) const DEFAULT_SALT: &'static [u8; 4] = b"salt";
    pub(super) const EMPTY_PAYLOAD: &'static [u8; 0] = b"";

    pub(super) type DispatchCustomResult<T> = Result<T, DispatchErrorWithPostInfo>;
    pub(super) type AccountId = <Test as frame_system::Config>::AccountId;
    pub(super) type GasPrice = <Test as pallet::Config>::GasPrice;
    type BlockNumber = <Test as frame_system::Config>::BlockNumber;

    pub(super) fn init_logger() {
        let _ = env_logger::Builder::from_default_env()
            .format_module_path(false)
            .format_level(true)
            .try_init();
    }

    // Creates a new program and puts message from program to `user` in mailbox
    // using extrinsic calls. Imitates real-world sequence of calls.
    //
    // *NOTE*:
    // 1) usually called inside first block
    // 2) runs to block 2 all the messages place to message queue/storage
    //
    // Returns id of the message in the mailbox
    pub(super) fn setup_mailbox_test_state(user: AccountId) -> H256 {
        let prog_id = {
            let res = submit_program_default(user, ProgramCodeKind::OutgoingWithValueInHandle);
            assert_ok!(res);
            res.expect("submit result was asserted")
        };

        increase_prog_balance_for_mailbox_test(user, prog_id);
        populate_mailbox_from_program(prog_id, user, 2, 0, 20_000_000, 0)
    }

    // Puts message from `prog_id` for the `user` in mailbox and returns its id
    pub(super) fn populate_mailbox_from_program(
        prog_id: H256,
        sender: AccountId,
        block_num: BlockNumber,
        program_nonce: u64,
        gas_limit: u64,
        value: u128,
    ) -> H256 {
        assert_ok!(GearPallet::<Test>::send_message(
            Origin::signed(sender).into(),
            prog_id,
            Vec::new(),
            gas_limit, // `prog_id` program sends message in handle which sets gas limit to 10_000_000.
            value,
        ));
        run_to_block(block_num, None);

        {
            let expected_code = ProgramCodeKind::OutgoingWithValueInHandle.to_bytes();
            assert_eq!(
                common::get_program(prog_id)
                    .and_then(|p| common::ActiveProgram::try_from(p).ok())
                    .expect("program must exist")
                    .code_hash,
                sp_io::hashing::blake2_256(&expected_code).into(),
                "can invoke send to mailbox only from `ProgramCodeKind::OutgoingWithValueInHandle` program"
            );
        }

        compute_program_message_id(prog_id.as_bytes(), program_nonce)
    }

    pub(super) fn increase_prog_balance_for_mailbox_test(sender: AccountId, program_id: H256) {
        let expected_code_hash: H256 = sp_io::hashing::blake2_256(
            ProgramCodeKind::OutgoingWithValueInHandle
                .to_bytes()
                .as_slice(),
        )
        .into();
        let actual_code_hash = common::get_program(program_id)
            .and_then(|p| common::ActiveProgram::try_from(p).ok())
            .map(|prog| prog.code_hash)
            .expect("invalid program address for the test");
        assert_eq!(
            expected_code_hash, actual_code_hash,
            "invalid program code for the test"
        );

        // This value is actually a constants in `ProgramCodeKind::OutgoingWithValueInHandle` wat. Alternatively can be read from Mailbox.
        let locked_value = 1000;

        // When program sends message, message value (if not 0) is reserved.
        // If value can't be reserved, message is skipped.
        assert_ok!(
            <BalancesPallet::<Test> as frame_support::traits::Currency<_>>::transfer(
                &sender,
                &AccountId::from_origin(program_id),
                locked_value,
                frame_support::traits::ExistenceRequirement::AllowDeath
            )
        );
    }

    // Submits program with default options (salt, gas limit, value, payload)
    pub(super) fn submit_program_default(
        user: AccountId,
        code_kind: ProgramCodeKind,
    ) -> DispatchCustomResult<H256> {
        let code = code_kind.to_bytes();
        let salt = DEFAULT_SALT.to_vec();
        // alternatively, get from last event
        let prog_id = generate_program_id(&code, &salt);
        GearPallet::<Test>::submit_program(
            Origin::signed(user).into(),
            code,
            salt,
            EMPTY_PAYLOAD.to_vec(),
            DEFAULT_GAS_LIMIT,
            0,
        )
        .map(|_| prog_id)
    }

    pub(super) fn generate_program_id(code: &[u8], salt: &[u8]) -> H256 {
        let code_hash = sp_io::hashing::blake2_256(code);
        let mut data = Vec::with_capacity(code_hash.len() + salt.len());

        code_hash.encode_to(&mut data);
        salt.encode_to(&mut data);

        sp_io::hashing::blake2_256(&data).into()
    }

    pub(super) fn send_default_message(from: AccountId, to: H256) -> DispatchResultWithPostInfo {
        GearPallet::<Test>::send_message(
            Origin::signed(from).into(),
            to,
            EMPTY_PAYLOAD.to_vec(),
            DEFAULT_GAS_LIMIT,
            0,
        )
    }

    pub(super) fn compute_user_message_id(payload: &[u8], global_nonce: u128) -> H256 {
        let mut id = payload.encode();
        id.extend_from_slice(&global_nonce.to_le_bytes());
        sp_io::hashing::blake2_256(&id).into()
    }

    pub(super) fn compute_program_message_id(program_id: &[u8], program_nonce: u64) -> H256 {
        let mut id = program_id.to_vec();
        id.extend_from_slice(&program_nonce.to_le_bytes());
        sp_io::hashing::blake2_256(&id).into()
    }

    pub(super) fn get_last_program_id() -> H256 {
        let event = match SystemPallet::<Test>::events()
            .last()
            .map(|r| r.event.clone())
        {
            Some(MockEvent::Gear(e)) => e,
            _ => unreachable!("Should be one Gear event"),
        };

        let MessageInfo { program_id, .. } = match event {
            Event::InitMessageEnqueued(info) => info,
            _ => unreachable!("expect Event::InitMessageEnqueued"),
        };

        program_id
    }

    #[derive(Debug, Copy, Clone)]
    pub(super) enum ProgramCodeKind<'a> {
        Default,
        Custom(&'a str),
        GreedyInit,
        OutgoingWithValueInHandle,
    }

    impl<'a> ProgramCodeKind<'a> {
        pub(super) fn to_bytes(self) -> Vec<u8> {
            let source = match self {
                ProgramCodeKind::Default => {
                    r#"
                    (module
                        (import "env" "memory" (memory 1))
                        (export "handle" (func $handle))
                        (export "init" (func $init))
                        (func $handle)
                        (func $init)
                    )"#
                }
                ProgramCodeKind::GreedyInit => {
                    // Initialization function for that program requires a lot of gas.
                    // So, providing `DEFAULT_GAS_LIMIT` will end up processing with
                    // "Gas limit exceeded" execution outcome error message.
                    r#"
                    (module
                        (import "env" "memory" (memory 1))
                        (export "init" (func $init))
                        (func $doWork (param $size i32)
                            (local $counter i32)
                            i32.const 0
                            set_local $counter
                            loop $while
                                get_local $counter
                                i32.const 1
                                i32.add
                                set_local $counter
                                get_local $counter
                                get_local $size
                                i32.lt_s
                                if
                                    br $while
                                end
                            end $while
                        )
                        (func $init
                            i32.const 4
                            call $doWork
                        )
                    )"#
                }
                ProgramCodeKind::OutgoingWithValueInHandle => {
                    // Sending message to USER_1 is hardcoded!
                    // Program sends message in handle which sets gas limit to 10_000_000 and value to 1000.
                    // [warning] - program payload data is inaccurate, don't make assumptions about it!
                    r#"
                    (module
                        (import "env" "gr_send" (func $send (param i32 i32 i32 i64 i32 i32)))
                        (import "env" "gr_source" (func $gr_source (param i32)))
                        (import "env" "memory" (memory 1))
                        (export "handle" (func $handle))
                        (export "init" (func $init))
                        (export "handle_reply" (func $handle_reply))
                        (func $handle
                            (local $msg_source i32)
                            (local $msg_val i32)
                            (i32.store offset=2
                                (get_local $msg_source)
                                (i32.const 1)
                            )
                            (i32.store offset=10
                                (get_local $msg_val)
                                (i32.const 1000)
                            )
                            (call $send (i32.const 2) (i32.const 0) (i32.const 32) (i64.const 10000000) (i32.const 10) (i32.const 40000))
                        )
                        (func $handle_reply)
                        (func $init)
                    )"#
                }
                ProgramCodeKind::Custom(code) => code,
            };

            wabt::Wat2Wasm::new()
                .validate(false)
                .convert(source)
                .expect("failed to parse module")
                .as_ref()
                .to_vec()
        }
    }
}<|MERGE_RESOLUTION|>--- conflicted
+++ resolved
@@ -22,12 +22,8 @@
 use frame_system::Pallet as SystemPallet;
 use gear_runtime_interface as gear_ri;
 use pallet_balances::{self, Pallet as BalancesPallet};
-<<<<<<< HEAD
-use tests_distributor::{Request, WASM_BINARY_BLOATY as DISTRIBUTOR_WASM_BINARY};
+use tests_distributor::{Request, WASM_BINARY as DISTRIBUTOR_WASM_BINARY};
 use tests_program_factory::{CreateProgram, WASM_BINARY_BLOATY as PROGRAM_FACTORY_WASM_BINARY};
-=======
-use tests_distributor::{Request, WASM_BINARY};
->>>>>>> e562ef66
 
 use super::{
     manager::HandleKind,
@@ -1031,16 +1027,11 @@
     new_test_ext().execute_with(|| {
         let initial_balance = BalancesPallet::<Test>::free_balance(USER_1)
             + BalancesPallet::<Test>::free_balance(BLOCK_AUTHOR);
+        let code = DISTRIBUTOR_WASM_BINARY.to_vec();
 
         assert_ok!(GearPallet::<Test>::submit_program(
             Origin::signed(USER_1).into(),
-<<<<<<< HEAD
-            DISTRIBUTOR_WASM_BINARY
-                .expect("Wasm binary missing!")
-                .to_vec(),
-=======
-            WASM_BINARY.to_vec(),
->>>>>>> e562ef66
+            code,
             DEFAULT_SALT.to_vec(),
             EMPTY_PAYLOAD.to_vec(),
             10_000_000,
@@ -1065,26 +1056,18 @@
     new_test_ext().execute_with(|| {
         let initial_balance = BalancesPallet::<Test>::free_balance(USER_1)
             + BalancesPallet::<Test>::free_balance(BLOCK_AUTHOR);
-        let code = DISTRIBUTOR_WASM_BINARY
-            .expect("Wasm binary missing!")
-            .to_vec();
+        let code = DISTRIBUTOR_WASM_BINARY.to_vec();
 
         let program_id = generate_program_id(&code, DEFAULT_SALT);
 
         // Initial value in all gas trees is 0
         assert_eq!(<Test as Config>::GasHandler::total_supply(), 0);
 
-<<<<<<< HEAD
+        let program_id = generate_program_id(WASM_BINARY, DEFAULT_SALT);
+
         assert_ok!(GearPallet::<Test>::submit_program(
             Origin::signed(USER_1).into(),
             code,
-=======
-        let program_id = generate_program_id(WASM_BINARY, DEFAULT_SALT);
-
-        assert_ok!(GearPallet::<Test>::submit_program(
-            Origin::signed(USER_1).into(),
-            WASM_BINARY.to_vec(),
->>>>>>> e562ef66
             DEFAULT_SALT.to_vec(),
             EMPTY_PAYLOAD.to_vec(),
             10_000_000,
