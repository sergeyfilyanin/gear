// This file is part of Gear.

// Copyright (C) 2022 Gear Technologies Inc.
// SPDX-License-Identifier: GPL-3.0-or-later WITH Classpath-exception-2.0

// This program is free software: you can redistribute it and/or modify
// it under the terms of the GNU General Public License as published by
// the Free Software Foundation, either version 3 of the License, or
// (at your option) any later version.

// This program is distributed in the hope that it will be useful,
// but WITHOUT ANY WARRANTY; without even the implied warranty of
// MERCHANTABILITY or FITNESS FOR A PARTICULAR PURPOSE. See the
// GNU General Public License for more details.

// You should have received a copy of the GNU General Public License
// along with this program. If not, see <https://www.gnu.org/licenses/>.

//! This module contains the cost schedule and supporting code that constructs a
//! sane default schedule from a `WeightInfo` implementation.

#![allow(unused_parens)]

use crate::{weights::WeightInfo, Config};

use codec::{Decode, Encode};
use frame_support::DefaultNoBound;
use gear_core::{code, costs::HostFnWeights as CoreHostFnWeights};
use pallet_gear_proc_macro::{ScheduleDebug, WeightDebug};
use scale_info::TypeInfo;
#[cfg(feature = "std")]
use serde::{Deserialize, Serialize};
use sp_runtime::RuntimeDebug;
use sp_std::{marker::PhantomData, vec::Vec};
use wasm_instrument::{gas_metering, parity_wasm::elements};

/// How many API calls are executed in a single batch. The reason for increasing the amount
/// of API calls in batches (per benchmark component increase) is so that the linear regression
/// has an easier time determining the contribution of that component.
pub const API_BENCHMARK_BATCH_SIZE: u32 = 100;

/// How many instructions are executed in a single batch.
pub const INSTR_BENCHMARK_BATCH_SIZE: u32 = 100;

/// Definition of the cost schedule and other parameterization for the wasm vm.
///
/// Its [`Default`] implementation is the designated way to initialize this type. It uses
/// the benchmarked information supplied by [`Config::WeightInfo`]. All of its fields are
/// public and can therefore be modified. For example in order to change some of the limits
/// and set a custom instruction weight version the following code could be used:
/// ```rust
/// use pallet_gear::{Schedule, Limits, InstructionWeights, Config};
///
/// fn create_schedule<T: Config>() -> Schedule<T> {
///     Schedule {
///         limits: Limits {
///                 globals: 3,
///                 parameters: 3,
///                 memory_pages: 16,
///                 table_size: 3,
///                 br_table_size: 3,
///                 .. Default::default()
///             },
///         instruction_weights: InstructionWeights {
///                 version: 5,
///             .. Default::default()
///         },
///             .. Default::default()
///     }
/// }
/// ```
///
/// # Note
///
/// Please make sure to bump the [`InstructionWeights::version`] whenever substantial
/// changes are made to its values.
#[cfg_attr(feature = "std", derive(Serialize, Deserialize))]
#[cfg_attr(feature = "std", serde(bound(serialize = "", deserialize = "")))]
#[derive(Clone, Encode, Decode, PartialEq, Eq, ScheduleDebug, DefaultNoBound, TypeInfo)]
#[scale_info(skip_type_params(T))]
pub struct Schedule<T: Config> {
    /// Describes the upper limits on various metrics.
    pub limits: Limits,

    /// The weights for individual wasm instructions.
    pub instruction_weights: InstructionWeights<T>,

    /// The weights for each imported function a program is allowed to call.
    pub host_fn_weights: HostFnWeights<T>,

    /// The weights for memory interaction.
    pub memory_weights: MemoryWeights<T>,
}

/// Describes the upper limits on various metrics.
///
/// # Note
///
/// The values in this struct should never be decreased. The reason is that decreasing those
/// values will break existing programs which are above the new limits when a
/// re-instrumentation is triggered.
#[cfg_attr(feature = "std", derive(Serialize, Deserialize))]
#[derive(Clone, Encode, Decode, PartialEq, Eq, RuntimeDebug, TypeInfo)]
pub struct Limits {
    /// The maximum number of topics supported by an event.
    pub event_topics: u32,

    /// Maximum allowed stack height in number of elements.
    ///
    /// See <https://wiki.parity.io/WebAssembly-StackHeight> to find out
    /// how the stack frame cost is calculated. Each element can be of one of the
    /// wasm value types. This means the maximum size per element is 64bit.
    pub stack_height: u32,

    /// Maximum number of globals a module is allowed to declare.
    ///
    /// Globals are not limited through the `stack_height` as locals are. Neither does
    /// the linear memory limit `memory_pages` applies to them.
    pub globals: u32,

    /// Maximum numbers of parameters a function can have.
    ///
    /// Those need to be limited to prevent a potentially exploitable interaction with
    /// the stack height instrumentation: The costs of executing the stack height
    /// instrumentation for an indirectly called function scales linearly with the amount
    /// of parameters of this function. Because the stack height instrumentation itself is
    /// is not weight metered its costs must be static (via this limit) and included in
    /// the costs of the instructions that cause them (call, call_indirect).
    pub parameters: u32,

    /// Maximum number of memory pages allowed for a program.
    pub memory_pages: u32,

    /// Maximum number of elements allowed in a table.
    ///
    /// Currently, the only type of element that is allowed in a table is funcref.
    pub table_size: u32,

    /// Maximum number of elements that can appear as immediate value to the br_table instruction.
    pub br_table_size: u32,

    /// The maximum length of a subject in bytes used for PRNG generation.
    pub subject_len: u32,

    /// The maximum nesting level of the call stack.
    pub call_depth: u32,

    /// The maximum size of a message payload in bytes.
    pub payload_len: u32,

    /// The maximum length of a program code in bytes. This limit applies to the instrumented
    /// version of the code. Therefore `instantiate_with_code` can fail even when supplying
    /// a wasm binary below this maximum size.
    pub code_len: u32,
}

impl Limits {
    /// The maximum memory size in bytes that a program can occupy.
    pub fn max_memory_size(&self) -> u32 {
        self.memory_pages * 64 * 1024
    }
}

/// Describes the weight for all categories of supported wasm instructions.
///
/// There there is one field for each wasm instruction that describes the weight to
/// execute one instruction of that name. There are a few exceptions:
///
/// 1. If there is a i64 and a i32 variant of an instruction we use the weight
///    of the former for both.
/// 2. The following instructions are free of charge because they merely structure the
///    wasm module and cannot be spammed without making the module invalid (and rejected):
///    End, Unreachable, Return, Else
/// 3. The following instructions cannot be benchmarked because they are removed by any
///    real world execution engine as a preprocessing step and therefore don't yield a
///    meaningful benchmark result. However, in contrast to the instructions mentioned
///    in 2. they can be spammed. We price them with the same weight as the "default"
///    instruction (i64.const): Block, Loop, Nop
/// 4. We price both i64.const and drop as InstructionWeights.i64const / 2. The reason
///    for that is that we cannot benchmark either of them on its own but we need their
///    individual values to derive (by subtraction) the weight of all other instructions
///    that use them as supporting instructions. Supporting means mainly pushing arguments
///    and dropping return values in order to maintain a valid module.
#[cfg_attr(feature = "std", derive(Serialize, Deserialize))]
#[derive(Clone, Encode, Decode, PartialEq, Eq, WeightDebug, TypeInfo)]
#[scale_info(skip_type_params(T))]
pub struct InstructionWeights<T: Config> {
    /// Version of the instruction weights.
    ///
    /// # Note
    ///
    /// Should be incremented whenever any instruction weight is changed. The
    /// reason is that changes to instruction weights require a re-instrumentation
    /// in order to apply the changes to an already deployed code. The re-instrumentation
    /// is triggered by comparing the version of the current schedule with the version the code was
    /// instrumented with. Changes usually happen when pallet_gear is re-benchmarked.
    ///
    /// Changes to other parts of the schedule should not increment the version in
    /// order to avoid unnecessary re-instrumentations.
    pub version: u32,
    pub i64const: u32,
    pub i64load: u32,
    pub i64store: u32,
    pub select: u32,
    pub r#if: u32,
    pub br: u32,
    pub br_if: u32,
    pub br_table: u32,
    pub br_table_per_entry: u32,
    pub call: u32,
    pub call_indirect: u32,
    pub call_indirect_per_param: u32,
    pub local_get: u32,
    pub local_set: u32,
    pub local_tee: u32,
    pub global_get: u32,
    pub global_set: u32,
    pub memory_current: u32,
    pub i64clz: u32,
    pub i64ctz: u32,
    pub i64popcnt: u32,
    pub i64eqz: u32,
    pub i64extendsi32: u32,
    pub i64extendui32: u32,
    pub i32wrapi64: u32,
    pub i64eq: u32,
    pub i64ne: u32,
    pub i64lts: u32,
    pub i64ltu: u32,
    pub i64gts: u32,
    pub i64gtu: u32,
    pub i64les: u32,
    pub i64leu: u32,
    pub i64ges: u32,
    pub i64geu: u32,
    pub i64add: u32,
    pub i64sub: u32,
    pub i64mul: u32,
    pub i64divs: u32,
    pub i64divu: u32,
    pub i64rems: u32,
    pub i64remu: u32,
    pub i64and: u32,
    pub i64or: u32,
    pub i64xor: u32,
    pub i64shl: u32,
    pub i64shrs: u32,
    pub i64shru: u32,
    pub i64rotl: u32,
    pub i64rotr: u32,
    /// The type parameter is used in the default implementation.
    #[codec(skip)]
    pub _phantom: PhantomData<T>,
}

/// Describes the weight for each imported function that a program is allowed to call.
#[cfg_attr(feature = "std", derive(Serialize, Deserialize))]
#[derive(Clone, Encode, Decode, PartialEq, Eq, WeightDebug, TypeInfo)]
#[scale_info(skip_type_params(T))]
pub struct HostFnWeights<T: Config> {
    /// Weight of calling `alloc`.
    pub alloc: u64,

    /// Weight of calling `gr_gas_available`.
    pub gr_gas_available: u64,

<<<<<<< HEAD
    /// Weight of calling `gr_msg_id`.
    pub gr_msg_id: u64,
=======
    /// Weight of calling `gr_message_id`.
    pub gr_message_id: u64,
>>>>>>> 06271b3d

    /// Weight of calling `gr_origin`.
    pub gr_origin: u64,

    /// Weight of calling `gr_program_id`.
    pub gr_program_id: u64,

    /// Weight of calling `gr_source`.
    pub gr_source: u64,

    /// Weight of calling `gr_value`.
    pub gr_value: u64,

    /// Weight of calling `gr_value_available`.
    pub gr_value_available: u64,

    /// Weight of calling `gr_size`.
    pub gr_size: u64,

    /// Weight of calling `gr_read`.
    pub gr_read: u64,

    /// Weight per payload byte by `gr_read`.
    pub gr_read_per_byte: u64,

    /// Weight of calling `gr_block_height`.
    pub gr_block_height: u64,

    /// Weight of calling `gr_block_timestamp`.
    pub gr_block_timestamp: u64,

    /// Weight of calling `gr_value_available`.
    pub gr_send_init: u64,

    /// Weight of calling `gr_send_push`.
    pub gr_send_push: u64,

    /// Weight per payload byte by `gr_send_push`.
    pub gr_send_push_per_byte: u64,

    /// Weight of calling `gr_send_commit`.
    pub gr_send_commit: u64,

    /// Weight per payload byte by `gr_send_commit`.
    pub gr_send_commit_per_byte: u64,

    /// Weight of calling `gr_reply_commit`.
    pub gr_reply_commit: u64,

    /// Weight per payload byte by `gr_reply_commit`.
    pub gr_reply_commit_per_byte: u64,

    /// Weight of calling `gr_reply_push`.
    pub gr_reply_push: u64,

    /// Weight per payload byte by `gr_reply_push`.
    pub gr_reply_push_per_byte: u64,

    /// Weight of calling `gr_reply_to`.
    pub gr_reply_to: u64,

    /// Weight of calling `gr_debug`.
    pub gr_debug: u64,

    /// Weight of calling `gr_exit_code`.
    pub gr_exit_code: u64,

    /// Weight of calling `gr_exit`.
    pub gr_exit: u64,

    /// Weight of calling `gr_leave`.
    pub gr_leave: u64,

    /// Weight of calling `gr_wait`.
    pub gr_wait: u64,

    /// Weight of calling `gr_wait_for`.
    pub gr_wait_for: u64,

<<<<<<< HEAD
    /// Weight of calling `gr_wait_no_more`.
    pub gr_wait_no_more: u64,
=======
    /// Weight of calling `gr_wait_up_to`.
    pub gr_wait_up_to: u64,
>>>>>>> 06271b3d

    /// Weight of calling `gr_wake`.
    pub gr_wake: u64,

    /// Weight of calling `create_program_wgas`.
    pub gr_create_program_wgas: u64,

    /// Weight per payload byte by `create_program_wgas`.
    pub gr_create_program_wgas_per_byte: u64,

    /// Weight of calling `gas`.
    pub gas: u64,

    /// The type parameter is used in the default implementation.
    #[codec(skip)]
    pub _phantom: PhantomData<T>,
}

/// Describes the weight for memory interaction.
#[cfg_attr(feature = "std", derive(Serialize, Deserialize))]
#[derive(Clone, Encode, Decode, PartialEq, Eq, WeightDebug, TypeInfo)]
#[scale_info(skip_type_params(T))]
pub struct MemoryWeights<T: Config> {
    /// Weight of initial page.
    pub initial_cost: u64,

    /// Weight of allocated page.
    pub allocation_cost: u64,

    /// Weight of growing page.
    pub grow_cost: u64,

    /// Weight of loading page.
    pub load_cost: u64,

    /// The type parameter is used in the default implementation.
    #[codec(skip)]
    pub _phantom: PhantomData<T>,
}

macro_rules! replace_token {
    ($_in:tt $replacement:tt) => {
        $replacement
    };
}

macro_rules! call_zero {
	($name:ident, $( $arg:expr ),*) => {
		<T as Config>::WeightInfo::$name($( replace_token!($arg 0) ),*)
	};
}

macro_rules! cost_args {
	($name:ident, $( $arg: expr ),+) => {
		(<T as Config>::WeightInfo::$name($( $arg ),+).saturating_sub(call_zero!($name, $( $arg ),+))).ref_time()
	}
}

macro_rules! cost_batched_args {
	($name:ident, $( $arg: expr ),+) => {
		cost_args!($name, $( $arg ),+) / u64::from(API_BENCHMARK_BATCH_SIZE)
	}
}

macro_rules! cost_instr_no_params_with_batch_size {
    ($name:ident, $batch_size:expr) => {
        (cost_args!($name, 1) / u64::from($batch_size)) as u32
    };
}

macro_rules! cost_instr_with_batch_size {
    ($name:ident, $num_params:expr, $batch_size:expr) => {
        cost_instr_no_params_with_batch_size!($name, $batch_size).saturating_sub(
            (cost_instr_no_params_with_batch_size!(instr_i64const, $batch_size) / 2)
                .saturating_mul($num_params),
        )
    };
}

macro_rules! cost_instr {
    ($name:ident, $num_params:expr) => {
        cost_instr_with_batch_size!($name, $num_params, INSTR_BENCHMARK_BATCH_SIZE)
    };
}

macro_rules! cost_byte_args {
	($name:ident, $( $arg: expr ),+) => {
		cost_args!($name, $( $arg ),+) / 1024
	}
}

macro_rules! cost_byte_batched_args {
	($name:ident, $( $arg: expr ),+) => {
		cost_batched_args!($name, $( $arg ),+) / 1024
	}
}

macro_rules! cost {
    ($name:ident) => {
        cost_args!($name, 1)
    };
}

macro_rules! cost_batched {
    ($name:ident) => {
        cost_batched_args!($name, 1)
    };
}

macro_rules! cost_byte {
    ($name:ident) => {
        cost_byte_args!($name, 1)
    };
}

macro_rules! cost_byte_batched {
    ($name:ident) => {
        cost_byte_batched_args!($name, 1)
    };
}

impl Default for Limits {
    fn default() -> Self {
        Self {
            event_topics: 4,
            // 512 * sizeof(i64) will give us a 4k stack.
            stack_height: 512,
            globals: 256,
            parameters: 128,
            memory_pages: code::MAX_WASM_PAGE_COUNT,
            // 4k function pointers (This is in count not bytes).
            table_size: 4096,
            br_table_size: 256,
            subject_len: 32,
            call_depth: 32,
            payload_len: 64 * 1024,
            code_len: 512 * 1024,
        }
    }
}

impl<T: Config> Default for InstructionWeights<T> {
    fn default() -> Self {
        Self {
            version: 4,
            i64const: cost_instr!(instr_i64const, 1),
            i64load: cost_instr!(instr_i64load, 2),
            i64store: cost_instr!(instr_i64store, 2),
            select: cost_instr!(instr_select, 4),
            r#if: cost_instr!(instr_if, 3),
            br: cost_instr!(instr_br, 2),
            br_if: cost_instr!(instr_br_if, 3),
            br_table: cost_instr!(instr_br_table, 3),
            br_table_per_entry: cost_instr!(instr_br_table_per_entry, 0),
            call: cost_instr!(instr_call, 2),
            call_indirect: cost_instr!(instr_call_indirect, 3),
            call_indirect_per_param: cost_instr!(instr_call_indirect_per_param, 1),
            local_get: cost_instr!(instr_local_get, 1),
            local_set: cost_instr!(instr_local_set, 1),
            local_tee: cost_instr!(instr_local_tee, 2),
            global_get: cost_instr!(instr_global_get, 1),
            global_set: cost_instr!(instr_global_set, 1),
            memory_current: cost_instr!(instr_memory_current, 1),
            i64clz: cost_instr!(instr_i64clz, 2),
            i64ctz: cost_instr!(instr_i64ctz, 2),
            i64popcnt: cost_instr!(instr_i64popcnt, 2),
            i64eqz: cost_instr!(instr_i64eqz, 2),
            i64extendsi32: cost_instr!(instr_i64extendsi32, 2),
            i64extendui32: cost_instr!(instr_i64extendui32, 2),
            i32wrapi64: cost_instr!(instr_i32wrapi64, 2),
            i64eq: cost_instr!(instr_i64eq, 3),
            i64ne: cost_instr!(instr_i64ne, 3),
            i64lts: cost_instr!(instr_i64lts, 3),
            i64ltu: cost_instr!(instr_i64ltu, 3),
            i64gts: cost_instr!(instr_i64gts, 3),
            i64gtu: cost_instr!(instr_i64gtu, 3),
            i64les: cost_instr!(instr_i64les, 3),
            i64leu: cost_instr!(instr_i64leu, 3),
            i64ges: cost_instr!(instr_i64ges, 3),
            i64geu: cost_instr!(instr_i64geu, 3),
            i64add: cost_instr!(instr_i64add, 3),
            i64sub: cost_instr!(instr_i64sub, 3),
            i64mul: cost_instr!(instr_i64mul, 3),
            i64divs: cost_instr!(instr_i64divs, 3),
            i64divu: cost_instr!(instr_i64divu, 3),
            i64rems: cost_instr!(instr_i64rems, 3),
            i64remu: cost_instr!(instr_i64remu, 3),
            i64and: cost_instr!(instr_i64and, 3),
            i64or: cost_instr!(instr_i64or, 3),
            i64xor: cost_instr!(instr_i64xor, 3),
            i64shl: cost_instr!(instr_i64shl, 3),
            i64shrs: cost_instr!(instr_i64shrs, 3),
            i64shru: cost_instr!(instr_i64shru, 3),
            i64rotl: cost_instr!(instr_i64rotl, 3),
            i64rotr: cost_instr!(instr_i64rotr, 3),
            _phantom: PhantomData,
        }
    }
}

impl<T: Config> HostFnWeights<T> {
    pub fn into_core(self) -> CoreHostFnWeights {
        CoreHostFnWeights {
            alloc: self.alloc,
            gr_gas_available: self.gr_gas_available,
            gr_message_id: self.gr_message_id,
            gr_origin: self.gr_origin,
            gr_program_id: self.gr_program_id,
            gr_source: self.gr_source,
            gr_value: self.gr_value,
            gr_value_available: self.gr_value_available,
            gr_size: self.gr_size,
            gr_read: self.gr_read,
            gr_read_per_byte: self.gr_read_per_byte,
            gr_block_height: self.gr_block_height,
            gr_block_timestamp: self.gr_block_timestamp,
            gr_send_init: self.gr_send_init,
            gr_send_push: self.gr_send_push,
            gr_send_push_per_byte: self.gr_send_push_per_byte,
            gr_send_commit: self.gr_send_commit,
            gr_send_commit_per_byte: self.gr_send_commit_per_byte,
            gr_reply_commit: self.gr_reply_commit,
            gr_reply_commit_per_byte: self.gr_reply_commit_per_byte,
            gr_reply_push: self.gr_reply_push,
            gr_reply_push_per_byte: self.gr_reply_push_per_byte,
            gr_debug: self.gr_debug,
            gr_reply_to: self.gr_reply_to,
            gr_exit_code: self.gr_exit_code,
            gr_exit: self.gr_exit,
            gr_leave: self.gr_leave,
            gr_wait: self.gr_wait,
            gr_wait_for: self.gr_wait_for,
            gr_wait_up_to: self.gr_wait_up_to,
            gr_wake: self.gr_wake,
            gr_create_program_wgas: self.gr_create_program_wgas,
            gr_create_program_wgas_per_byte: self.gr_create_program_wgas_per_byte,
            gas: self.gas,
        }
    }
}

impl<T: Config> Default for HostFnWeights<T> {
    fn default() -> Self {
        Self {
            alloc: cost_batched!(alloc),
            gr_gas_available: cost_batched!(gr_gas_available),
            gr_message_id: cost_batched!(gr_message_id),
            gr_origin: cost_batched!(gr_origin),
            gr_program_id: cost_batched!(gr_program_id),
            gr_source: cost_batched!(gr_source),
            gr_value: cost_batched!(gr_value),
            gr_value_available: cost_batched!(gr_value_available),
            gr_size: cost_batched!(gr_size),
            gr_read: cost_batched!(gr_read),
            gr_read_per_byte: cost_byte_batched!(gr_read_per_kb),
            gr_block_height: cost_batched!(gr_block_height),
            gr_block_timestamp: cost_batched!(gr_block_timestamp),
            gr_send_init: cost_batched!(gr_send_init),
            gr_send_push: cost_batched!(gr_send_push),
            gr_send_push_per_byte: cost_byte_batched!(gr_send_push_per_kb),
            gr_send_commit: cost_batched!(gr_send_commit),
            gr_send_commit_per_byte: cost_byte!(gr_send_commit_per_kb),
            gr_reply_commit: cost_batched!(gr_reply_commit),
            gr_reply_commit_per_byte: cost_byte_batched!(gr_reply_commit_per_kb),
            gr_reply_push: cost_batched!(gr_reply_push),
            gr_reply_push_per_byte: cost_byte_batched!(gr_reply_push_per_kb),
            gr_debug: cost_batched!(gr_debug),
            gr_reply_to: cost_batched!(gr_reply_to),
            gr_exit_code: cost_batched!(gr_exit_code),
            gr_exit: cost!(gr_exit),
            gr_leave: cost!(gr_leave),
            gr_wait: cost!(gr_wait),
            gr_wait_for: cost!(gr_wait_for),
            gr_wait_up_to: cost!(gr_wait_up_to),
            gr_wake: cost_batched!(gr_wake),
            gr_create_program_wgas: cost!(gr_create_program_wgas),
            gr_create_program_wgas_per_byte: cost_byte_batched!(gr_create_program_wgas_per_kb),
            gas: cost_batched!(gas),
            _phantom: PhantomData,
        }
    }
}

impl<T: Config> Default for MemoryWeights<T> {
    fn default() -> Self {
        Self {
            initial_cost: <T as Config>::WeightInfo::initial_cost().ref_time(),
            allocation_cost: <T as Config>::WeightInfo::allocation_cost().ref_time(),
            grow_cost: <T as Config>::WeightInfo::grow_cost().ref_time(),
            load_cost: <T as Config>::WeightInfo::load_cost().ref_time(),
            _phantom: PhantomData,
        }
    }
}

struct ScheduleRules<'a, T: Config> {
    schedule: &'a Schedule<T>,
    params: Vec<u32>,
}

impl<T: Config> Schedule<T> {
    pub fn rules(&self, module: &elements::Module) -> impl gas_metering::Rules + '_ {
        ScheduleRules {
            schedule: self,
            params: module
                .type_section()
                .iter()
                .flat_map(|section| section.types())
                .map(|func| {
                    let elements::Type::Function(func) = func;
                    func.params().len() as u32
                })
                .collect(),
        }
    }
}

impl<'a, T: Config> gas_metering::Rules for ScheduleRules<'a, T> {
    fn instruction_cost(&self, instruction: &elements::Instruction) -> Option<u32> {
        use self::elements::Instruction::*;
        let w = &self.schedule.instruction_weights;
        let max_params = self.schedule.limits.parameters;

        let weight = match *instruction {
            End | Unreachable | Return | Else => 0,
            I32Const(_) | I64Const(_) | Block(_) | Loop(_) | Nop | Drop => w.i64const,
            I32Load(_, _)
            | I32Load8S(_, _)
            | I32Load8U(_, _)
            | I32Load16S(_, _)
            | I32Load16U(_, _)
            | I64Load(_, _)
            | I64Load8S(_, _)
            | I64Load8U(_, _)
            | I64Load16S(_, _)
            | I64Load16U(_, _)
            | I64Load32S(_, _)
            | I64Load32U(_, _) => w.i64load,
            I32Store(_, _)
            | I32Store8(_, _)
            | I32Store16(_, _)
            | I64Store(_, _)
            | I64Store8(_, _)
            | I64Store16(_, _)
            | I64Store32(_, _) => w.i64store,
            Select => w.select,
            If(_) => w.r#if,
            Br(_) => w.br,
            BrIf(_) => w.br_if,
            Call(_) => w.call,
            GetLocal(_) => w.local_get,
            SetLocal(_) => w.local_set,
            TeeLocal(_) => w.local_tee,
            GetGlobal(_) => w.global_get,
            SetGlobal(_) => w.global_set,
            CurrentMemory(_) => w.memory_current,
            CallIndirect(idx, _) => *self.params.get(idx as usize).unwrap_or(&max_params),
            BrTable(ref data) => w
                .br_table
                .saturating_add(w.br_table_per_entry.saturating_mul(data.table.len() as u32)),
            I32Clz | I64Clz => w.i64clz,
            I32Ctz | I64Ctz => w.i64ctz,
            I32Popcnt | I64Popcnt => w.i64popcnt,
            I32Eqz | I64Eqz => w.i64eqz,
            I64ExtendSI32 => w.i64extendsi32,
            I64ExtendUI32 => w.i64extendui32,
            I32WrapI64 => w.i32wrapi64,
            I32Eq | I64Eq => w.i64eq,
            I32Ne | I64Ne => w.i64ne,
            I32LtS | I64LtS => w.i64lts,
            I32LtU | I64LtU => w.i64ltu,
            I32GtS | I64GtS => w.i64gts,
            I32GtU | I64GtU => w.i64gtu,
            I32LeS | I64LeS => w.i64les,
            I32LeU | I64LeU => w.i64leu,
            I32GeS | I64GeS => w.i64ges,
            I32GeU | I64GeU => w.i64geu,
            I32Add | I64Add => w.i64add,
            I32Sub | I64Sub => w.i64sub,
            I32Mul | I64Mul => w.i64mul,
            I32DivS | I64DivS => w.i64divs,
            I32DivU | I64DivU => w.i64divu,
            I32RemS | I64RemS => w.i64rems,
            I32RemU | I64RemU => w.i64remu,
            I32And | I64And => w.i64and,
            I32Or | I64Or => w.i64or,
            I32Xor | I64Xor => w.i64xor,
            I32Shl | I64Shl => w.i64shl,
            I32ShrS | I64ShrS => w.i64shrs,
            I32ShrU | I64ShrU => w.i64shru,
            I32Rotl | I64Rotl => w.i64rotl,
            I32Rotr | I64Rotr => w.i64rotr,

            // Returning None makes the gas instrumentation fail which we intend for
            // unsupported or unknown instructions.
            _ => return None,
        };
        Some(weight)
    }

    fn memory_grow_cost(&self) -> gas_metering::MemoryGrowCost {
        gas_metering::MemoryGrowCost::Free
    }
}

#[cfg(test)]
mod test {
    use super::*;
    use crate::mock::Test;
    use gas_metering::Rules;

    fn all_measured_instructions() -> Vec<elements::Instruction> {
        use elements::{BlockType, BrTableData, Instruction::*};
        let default_table_data = BrTableData {
            table: Default::default(),
            default: 0,
        };

        // A set of instructions weights for which the Gear provides.
        // Instruction must not be removed (!), but can be added.
        vec![
            End,
            Unreachable,
            Return,
            Else,
            I32Const(0),
            I64Const(0),
            Block(BlockType::NoResult),
            Loop(BlockType::NoResult),
            Nop,
            Drop,
            I32Load(0, 0),
            I32Load8S(0, 0),
            I32Load8U(0, 0),
            I32Load16S(0, 0),
            I32Load16U(0, 0),
            I64Load(0, 0),
            I64Load8S(0, 0),
            I64Load8U(0, 0),
            I64Load16S(0, 0),
            I64Load16U(0, 0),
            I64Load32S(0, 0),
            I64Load32U(0, 0),
            I32Store(0, 0),
            I32Store8(0, 0),
            I32Store16(0, 0),
            I64Store(0, 0),
            I64Store8(0, 0),
            I64Store16(0, 0),
            I64Store32(0, 0),
            Select,
            If(BlockType::NoResult),
            Br(0),
            BrIf(0),
            Call(0),
            GetLocal(0),
            SetLocal(0),
            TeeLocal(0),
            GetGlobal(0),
            SetGlobal(0),
            CurrentMemory(0),
            CallIndirect(0, 0),
            BrTable(default_table_data.into()),
            I32Clz,
            I64Clz,
            I32Ctz,
            I64Ctz,
            I32Popcnt,
            I64Popcnt,
            I32Eqz,
            I64Eqz,
            I64ExtendSI32,
            I64ExtendUI32,
            I32WrapI64,
            I32Eq,
            I64Eq,
            I32Ne,
            I64Ne,
            I32LtS,
            I64LtS,
            I32LtU,
            I64LtU,
            I32GtS,
            I64GtS,
            I32GtU,
            I64GtU,
            I32LeS,
            I64LeS,
            I32LeU,
            I64LeU,
            I32GeS,
            I64GeS,
            I32GeU,
            I64GeU,
            I32Add,
            I64Add,
            I32Sub,
            I64Sub,
            I32Mul,
            I64Mul,
            I32DivS,
            I64DivS,
            I32DivU,
            I64DivU,
            I32RemS,
            I64RemS,
            I32RemU,
            I64RemU,
            I32And,
            I64And,
            I32Or,
            I64Or,
            I32Xor,
            I64Xor,
            I32Shl,
            I64Shl,
            I32ShrS,
            I64ShrS,
            I32ShrU,
            I64ShrU,
            I32Rotl,
            I64Rotl,
            I32Rotr,
            I64Rotr,
        ]
    }

    fn default_wasm_module() -> elements::Module {
        let simple_wat = r#"
        (module
            (import "env" "memory" (memory 1))
            (export "handle" (func $handle))
            (export "init" (func $init))
            (func $handle)
            (func $init)
        )"#;
        elements::Module::from_bytes(
            wabt::Wat2Wasm::new()
                .validate(false)
                .convert(simple_wat)
                .expect("failed to parse module"),
        )
        .expect("module instantiation failed")
    }

    // This test must never fail during local development/release.
    //
    // The instruction set in the test mustn't be changed. Test checks
    // whether no instruction weight was removed from Rules, so backward
    // compatibility is reached.
    #[test]
    fn instructions_backward_compatibility() {
        let schedule = Schedule::<Test>::default();
        let rules = schedule.rules(&default_wasm_module());
        all_measured_instructions()
            .iter()
            .for_each(|i| assert!(rules.instruction_cost(i).is_some()))
    }
}<|MERGE_RESOLUTION|>--- conflicted
+++ resolved
@@ -264,13 +264,8 @@
     /// Weight of calling `gr_gas_available`.
     pub gr_gas_available: u64,
 
-<<<<<<< HEAD
-    /// Weight of calling `gr_msg_id`.
-    pub gr_msg_id: u64,
-=======
     /// Weight of calling `gr_message_id`.
     pub gr_message_id: u64,
->>>>>>> 06271b3d
 
     /// Weight of calling `gr_origin`.
     pub gr_origin: u64,
@@ -350,13 +345,8 @@
     /// Weight of calling `gr_wait_for`.
     pub gr_wait_for: u64,
 
-<<<<<<< HEAD
-    /// Weight of calling `gr_wait_no_more`.
-    pub gr_wait_no_more: u64,
-=======
     /// Weight of calling `gr_wait_up_to`.
     pub gr_wait_up_to: u64,
->>>>>>> 06271b3d
 
     /// Weight of calling `gr_wake`.
     pub gr_wake: u64,
