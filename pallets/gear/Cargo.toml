--- conflicted
+++ resolved
@@ -67,10 +67,6 @@
 	'sp-io/std',
 	'sp-std/std',
 	'sp-core/std',
-<<<<<<< HEAD
-	'sp-runtime/std',
 	'sp-inherents/std',
-=======
->>>>>>> 1243db1c
 	'common/std',
 ]