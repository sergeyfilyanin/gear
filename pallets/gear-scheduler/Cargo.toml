--- conflicted
+++ resolved
@@ -35,19 +35,11 @@
 pallet-gear-messenger = { path = "../gear-messenger" }
 pallet-gear-program = { path = "../gear-program" }
 pallet-gear-gas = { path = "../gas" }
-<<<<<<< HEAD
-sp-core = { git = "https://github.com/paritytech/substrate", default-features = false, branch = "polkadot-v0.9.26" }
-sp-runtime = { git = "https://github.com/paritytech/substrate", default-features = false, branch = "polkadot-v0.9.26" }
-pallet-authorship = { git = "https://github.com/paritytech/substrate", default-features = false, branch = "polkadot-v0.9.26" }
-pallet-balances = { git = "https://github.com/paritytech/substrate", default-features = false, branch = "polkadot-v0.9.26" }
-pallet-timestamp = { git = "https://github.com/paritytech/substrate", default-features = false, branch = "polkadot-v0.9.26" }
-=======
-sp-core = { version = "6.0.0", git = "https://github.com/gear-tech/substrate.git", branch = "gear-stable" }
-sp-runtime = { version = "6.0.0", git = "https://github.com/gear-tech/substrate.git", branch = "gear-stable", default-features = false}
-pallet-balances = { version = "4.0.0-dev", git = "https://github.com/gear-tech/substrate.git", branch = "gear-stable" }
-pallet-authorship = { version = "4.0.0-dev", git = "https://github.com/gear-tech/substrate.git", branch = "gear-stable" }
-pallet-timestamp = { version = "4.0.0-dev", git = "https://github.com/gear-tech/substrate.git", branch = "gear-stable" }
->>>>>>> 0c611307
+sp-core = { git = "https://github.com/paritytech/substrate", branch = "polkadot-v0.9.26" }
+sp-runtime = { git = "https://github.com/paritytech/substrate", branch = "polkadot-v0.9.26" }
+pallet-authorship = { git = "https://github.com/paritytech/substrate", branch = "polkadot-v0.9.26" }
+pallet-balances = { git = "https://github.com/paritytech/substrate", branch = "polkadot-v0.9.26" }
+pallet-timestamp = { git = "https://github.com/paritytech/substrate", branch = "polkadot-v0.9.26" }
 env_logger = "0.9"
 
 [features]
