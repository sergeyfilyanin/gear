// This file is part of Gear.

// Copyright (C) 2021-2022 Gear Technologies Inc.
// SPDX-License-Identifier: GPL-3.0-or-later WITH Classpath-exception-2.0

// This program is free software: you can redistribute it and/or modify
// it under the terms of the GNU General Public License as published by
// the Free Software Foundation, either version 3 of the License, or
// (at your option) any later version.

// This program is distributed in the hope that it will be useful,
// but WITHOUT ANY WARRANTY; without even the implied warranty of
// MERCHANTABILITY or FITNESS FOR A PARTICULAR PURPOSE. See the
// GNU General Public License for more details.

// You should have received a copy of the GNU General Public License
// along with this program. If not, see <https://www.gnu.org/licenses/>.

use crate::runtime::Runtime;
#[cfg(not(feature = "std"))]
use alloc::string::ToString;
use alloc::{
    format,
    string::{FromUtf8Error, String},
};
use blake2_rfc::blake2b::blake2b;
use core::{convert::TryInto, fmt::Display, marker::PhantomData, ops::Range};
use gear_backend_common::{
    error_processor::{IntoExtError, ProcessError},
    memory::{MemoryAccessError, MemoryAccessRecorder, MemoryOwner},
    AsTerminationReason, IntoExtInfo, RuntimeCtxError, TerminationReason, TrapExplanation,
};
use gear_core::{
    buffer::RuntimeBufferSizeError,
    env::Ext,
    memory::{PageU32Size, WasmPageNumber},
    message::{HandlePacket, InitPacket, MessageWaitedType, PayloadSizeError, ReplyPacket},
};
use gear_core_errors::{CoreError, MemoryError};
use gsys::{
    BlockNumberWithHash, Hash, HashWithValue, LengthWithCode, LengthWithGas, LengthWithHandle,
    LengthWithHash, LengthWithTwoHashes, TwoHashesWithValue,
};
use sp_sandbox::{HostError, ReturnValue, Value};

// TODO: change it to u32::MAX (issue #2027)
const PTR_SPECIAL: u32 = i32::MAX as u32;

pub(crate) type SyscallOutput = Result<ReturnValue, HostError>;

#[derive(Debug, derive_more::Display, derive_more::From)]
pub enum FuncError<E: Display> {
    #[display(fmt = "{_0}")]
    Core(E),
    #[from]
    #[display(fmt = "{_0}")]
    RuntimeCtx(RuntimeCtxError<E>),
    #[from]
    #[display(fmt = "{_0}")]
    Memory(MemoryError),
    #[from]
    #[display(fmt = "{_0}")]
    PayloadSize(PayloadSizeError),
    #[display(fmt = "{_0}")]
    RuntimeBuffer(RuntimeBufferSizeError),
    #[display(fmt = "Failed to parse debug string: {_0}")]
    DebugString(FromUtf8Error),
    #[display(fmt = "Terminated: {_0:?}")]
    Terminated(TerminationReason),
    #[display(fmt = "Cannot take data by indexes {_0:?} from message with size {_1}")]
    ReadWrongRange(Range<u32>, u32),
    #[display(fmt = "Cannot write data by indexes {_0:?} from message with size {_1}")]
    WriteWrongRange(Range<u32>, u32),
    #[display(fmt = "Overflow at {_0} + len {_1} in `gr_read`")]
    ReadLenOverflow(u32, u32),
    #[display(fmt = "Binary code has wrong instrumentation")]
    WrongInstrumentation,
    #[display(fmt = "Cannot decode value from memory")]
    DecodeValueError,
    #[display(fmt = "Buffer size {_0} is not equal to pre-registered size {_1}")]
    WrongBufferSize(usize, u32),
}

impl<E: Display> From<MemoryAccessError> for FuncError<E> {
    fn from(err: MemoryAccessError) -> Self {
        match err {
            MemoryAccessError::Memory(err) => Self::Memory(err),
            MemoryAccessError::RuntimeBuffer(err) => Self::RuntimeBuffer(err),
            MemoryAccessError::DecodeError => Self::DecodeValueError,
            MemoryAccessError::WrongBufferSize(buffer_size, size) => {
                Self::WrongBufferSize(buffer_size, size)
            }
        }
    }
}

impl<E: Display> FuncError<E> {
    pub fn into_termination_reason(self) -> TerminationReason {
        match self {
            Self::Terminated(reason) => reason,
            err => TerminationReason::Trap(TrapExplanation::Other(err.to_string().into())),
        }
    }
}

pub(crate) struct FuncsHandler<E: Ext + 'static> {
    _phantom: PhantomData<E>,
}

fn args_to_str(args: &[Value]) -> String {
    let mut res = String::new();
    for val in args {
        match val {
            Value::I32(x) => res.push_str(&format!(" I32({:#x}),", *x)),
            Value::I64(x) => res.push_str(&format!(" I64({:#x}),", *x)),
            Value::F32(x) => res.push_str(&format!(" F32({:#x}),", *x)),
            Value::F64(x) => res.push_str(&format!(" F64({:#x}),", *x)),
        }
    }
    res
}

/// We use this macros to avoid perf decrease because of log level comparing.
/// By default `sys-trace` feature is disabled, so this macros does nothing.
/// To see sys-calls tracing enable this feature and rebuild node.
macro_rules! sys_trace {
    (target: $target:expr, $($arg:tt)+) => (
        if cfg!(feature = "sys-trace") {
            log::trace!(target: $target, $($arg)+)
        }
    );
}

impl<E> FuncsHandler<E>
where
    E: Ext + IntoExtInfo<E::Error> + 'static,
    E::Error: AsTerminationReason + IntoExtError,
{
    pub fn send(ctx: &mut Runtime<E>, args: &[Value]) -> SyscallOutput {
        sys_trace!(target: "syscall::gear", "send, args = {}", args_to_str(args));

        let (pid_value_ptr, payload_ptr, len, delay, err_mid_ptr) = args.iter().read_5()?;

        ctx.run(|ctx| {
            let read_hash_val = ctx.register_read_as(pid_value_ptr);
            let read_payload = ctx.register_read(payload_ptr, len);
            let write_err_mid = ctx.register_write_as(err_mid_ptr);

            let HashWithValue {
                hash: destination,
                value,
            } = ctx.read_as(read_hash_val)?;
            let payload = ctx.read(read_payload)?.try_into()?;

            ctx.ext
                .send(HandlePacket::new(destination.into(), payload, value), delay)
                .process_error()
                .map_err(FuncError::Core)?
                .proc_res(|res| ctx.write_as(write_err_mid, LengthWithHash::from(res)))
        })
    }

    pub fn send_wgas(ctx: &mut Runtime<E>, args: &[Value]) -> SyscallOutput {
        sys_trace!(target: "syscall::gear", "send_wgas, args = {}", args_to_str(args));

        let (pid_value_ptr, payload_ptr, len, gas_limit, delay, err_mid_ptr) =
            args.iter().read_6()?;

        ctx.run(|ctx| {
            let read_hash_val = ctx.register_read_as(pid_value_ptr);
            let read_payload = ctx.register_read(payload_ptr, len);
            let write_err_mid = ctx.register_write_as(err_mid_ptr);

            let HashWithValue {
                hash: destination,
                value,
            } = ctx.read_as(read_hash_val)?;
            let payload = ctx.read(read_payload)?.try_into()?;

            ctx.ext
                .send(
                    HandlePacket::new_with_gas(destination.into(), payload, gas_limit, value),
                    delay,
                )
                .process_error()
                .map_err(FuncError::Core)?
                .proc_res(|res| ctx.write_as(write_err_mid, LengthWithHash::from(res)))
        })
    }

    pub fn send_commit(ctx: &mut Runtime<E>, args: &[Value]) -> SyscallOutput {
        sys_trace!(target: "syscall::gear", "send_commit, args = {}", args_to_str(args));

        let (handle, pid_value_ptr, delay, err_mid_ptr) = args.iter().read_4()?;

        ctx.run(|ctx| {
            let read_pid_value = ctx.register_read_as(pid_value_ptr);
            let write_err_mid = ctx.register_write_as(err_mid_ptr);

            let HashWithValue {
                hash: destination,
                value,
            } = ctx.read_as(read_pid_value)?;

            ctx.ext
                .send_commit(
                    handle,
                    HandlePacket::new(destination.into(), Default::default(), value),
                    delay,
                )
                .process_error()
                .map_err(FuncError::Core)?
                .proc_res(|res| ctx.write_as(write_err_mid, LengthWithHash::from(res)))
        })
    }

    pub fn send_commit_wgas(ctx: &mut Runtime<E>, args: &[Value]) -> SyscallOutput {
        sys_trace!(target: "syscall::gear", "send_commit_wgas, args = {}", args_to_str(args));

        let (handle, pid_value_ptr, gas_limit, delay, err_mid_ptr) = args.iter().read_5()?;

        ctx.run(|ctx| {
            let read_pid_value = ctx.register_read_as(pid_value_ptr);
            let write_err_mid = ctx.register_write_as(err_mid_ptr);

            let HashWithValue {
                hash: destination,
                value,
            } = ctx.read_as(read_pid_value)?;

            ctx.ext
                .send_commit(
                    handle,
                    HandlePacket::new_with_gas(
                        destination.into(),
                        Default::default(),
                        gas_limit,
                        value,
                    ),
                    delay,
                )
                .process_error()
                .map_err(FuncError::Core)?
                .proc_res(|res| ctx.write_as(write_err_mid, LengthWithHash::from(res)))
        })
    }

    pub fn send_init(ctx: &mut Runtime<E>, args: &[Value]) -> SyscallOutput {
        sys_trace!(target: "syscall::gear", "send_init, args = {}", args_to_str(args));

        let err_handle_ptr = args.iter().read()?;

        ctx.run(|ctx| {
            let write_err_handle = ctx.register_write_as(err_handle_ptr);

            ctx.ext
                .send_init()
                .process_error()
                .map_err(FuncError::Core)?
                .proc_res(|res| ctx.write_as(write_err_handle, LengthWithHandle::from(res)))
        })
    }

    pub fn send_push(ctx: &mut Runtime<E>, args: &[Value]) -> SyscallOutput {
        sys_trace!(target: "syscall::gear", "send_push, args = {}", args_to_str(args));

        let (handle, payload_ptr, len, err_len_ptr) = args.iter().read_4()?;

        ctx.run(|ctx| {
            let read_payload = ctx.register_read(payload_ptr, len);
            let write_err_len = ctx.register_write_as(err_len_ptr);

            let payload = ctx.read(read_payload)?;

            let len = ctx
                .ext
                .send_push(handle, &payload)
                .process_error()
                .map_err(FuncError::Core)?
                .error_len();

            ctx.write_as(write_err_len, len.to_le_bytes())
                .map_err(Into::into)
        })
    }

    pub fn reservation_send(ctx: &mut Runtime<E>, args: &[Value]) -> SyscallOutput {
        sys_trace!(target: "syscall::gear", "reservation_send, args = {}", args_to_str(args));

        let (rid_pid_value_ptr, payload_ptr, len, delay, err_mid_ptr) = args.iter().read_5()?;

        ctx.run(|ctx| {
            let read_rid_pid_value = ctx.register_read_as(rid_pid_value_ptr);
            let read_payload = ctx.register_read(payload_ptr, len);
            let write_err_mid = ctx.register_write_as(err_mid_ptr);

            let TwoHashesWithValue {
                hash1: reservation_id,
                hash2: destination,
                value,
            } = ctx.read_as(read_rid_pid_value)?;
            let payload = ctx.read(read_payload)?.try_into()?;

            ctx.ext
                .reservation_send(
                    reservation_id.into(),
                    HandlePacket::new(destination.into(), payload, value),
                    delay,
                )
                .process_error()
                .map_err(FuncError::Core)?
                .proc_res(|res| ctx.write_as(write_err_mid, LengthWithHash::from(res)))
        })
    }

    pub fn reservation_send_commit(ctx: &mut Runtime<E>, args: &[Value]) -> SyscallOutput {
        sys_trace!(target: "syscall::gear", "reservation_send_commit, args = {}", args_to_str(args));

        let (handle, rid_pid_value_ptr, delay, err_mid_ptr) = args.iter().read_4()?;

        ctx.run(|ctx| {
            let read_rid_pid_value = ctx.register_read_as(rid_pid_value_ptr);
            let write_err_mid = ctx.register_write_as(err_mid_ptr);

            let TwoHashesWithValue {
                hash1: reservation_id,
                hash2: destination,
                value,
            } = ctx.read_as(read_rid_pid_value)?;

            ctx.ext
                .reservation_send_commit(
                    reservation_id.into(),
                    handle,
                    HandlePacket::new(destination.into(), Default::default(), value),
                    delay,
                )
                .process_error()
                .map_err(FuncError::Core)?
                .proc_res(|res| ctx.write_as(write_err_mid, LengthWithHash::from(res)))
        })
    }

    fn validated(
        ext: &'_ mut E,
        at: u32,
        len: u32,
    ) -> Result<&'_ [u8], FuncError<<E as Ext>::Error>> {
        let msg = ext.read().map_err(FuncError::Core)?;

        let last_idx = at
            .checked_add(len)
            .ok_or_else(|| FuncError::ReadLenOverflow(at, len))?;

        if last_idx as usize > msg.len() {
            return Err(FuncError::ReadWrongRange(at..last_idx, msg.len() as u32));
        }

        Ok(&msg[at as usize..last_idx as usize])
    }

    pub fn read(ctx: &mut Runtime<E>, args: &[Value]) -> SyscallOutput {
        sys_trace!(target: "syscall::gear", "read, args = {}", args_to_str(args));

        let (at, len, buffer_ptr, err_len_ptr): (_, _, u32, _) = args.iter().read_4()?;

        ctx.run(|ctx| {
            let write_err_len = ctx.register_write_as(err_len_ptr);
            let length = if let Ok(buffer) = Self::validated(&mut ctx.ext, at, len) {
                let write_buffer = ctx.memory_manager.register_write(buffer_ptr, len);
                ctx.memory_manager
                    .write(&mut ctx.memory, write_buffer, buffer)?;
                0u32
            } else {
                // TODO: issue #1652.
                1u32
            };

<<<<<<< HEAD
            // Ignore errors while doing unchecked reading.
            if err_len_ptr != u32::MAX {
                ctx.write_output(err_len_ptr, &length.to_le_bytes())
                    .map_err(Into::into)
            } else {
                Err(FuncError::WriteWrongRange(err_len_ptr..len, len))
            }
=======
            ctx.write_as(write_err_len, length.to_le_bytes())
                .map_err(Into::into)
>>>>>>> 07df4112
        })
    }

    pub fn size(ctx: &mut Runtime<E>, args: &[Value]) -> SyscallOutput {
        sys_trace!(target: "syscall::gear", "size, args = {}", args_to_str(args));

        let size_ptr = args.iter().read()?;

        ctx.run(|ctx| {
            let write_size = ctx.register_write_as(size_ptr);

            let size = ctx.ext.size().map_err(FuncError::Core)? as u32;

            ctx.write_as(write_size, size.to_le_bytes())
                .map_err(Into::into)
        })
    }

    pub fn exit(ctx: &mut Runtime<E>, args: &[Value]) -> SyscallOutput {
        sys_trace!(target: "syscall::gear", "exit, args = {}", args_to_str(args));

        let inheritor_id_ptr = args.iter().read()?;

        ctx.run(|ctx| -> Result<(), _> {
            let read_inheritor_id = ctx.register_read_decoded(inheritor_id_ptr);

            let inheritor_id = ctx.read_decoded(read_inheritor_id)?;

            ctx.ext.exit().map_err(FuncError::Core)?;

            Err(FuncError::Terminated(TerminationReason::Exit(inheritor_id)))
        })
    }

    pub fn status_code(ctx: &mut Runtime<E>, args: &[Value]) -> SyscallOutput {
        sys_trace!(target: "syscall::gear", "status_code, args = {}", args_to_str(args));

        let err_code_ptr = args.iter().read()?;

        ctx.run(|ctx| {
            let write_err_code = ctx.register_write_as(err_code_ptr);

            ctx.ext
                .status_code()
                .process_error()
                .map_err(FuncError::Core)?
                .proc_res(|res| ctx.write_as(write_err_code, LengthWithCode::from(res)))
        })
    }

    pub fn alloc(ctx: &mut Runtime<E>, args: &[Value]) -> SyscallOutput {
        sys_trace!(target: "syscall::gear", "alloc, args = {}", args_to_str(args));

        let pages = WasmPageNumber::new(args.iter().read()?).map_err(|_| HostError)?;

        let res = ctx.run_any(|ctx| {
            ctx.ext
                .alloc(pages, &mut ctx.memory)
                .map_err(RuntimeCtxError::Ext)
                .map_err(Into::into)
                .map(|page| {
                    log::debug!("ALLOC: {pages:?} pages at {page:?}");
                    page
                })
        })?;

        Ok(ReturnValue::Value(Value::I32(res.raw() as i32)))
    }

    pub fn free(ctx: &mut Runtime<E>, args: &[Value]) -> SyscallOutput {
        sys_trace!(target: "syscall::gear", "free, args = {}", args_to_str(args));

        let page = WasmPageNumber::new(args.iter().read()?).map_err(|_| HostError)?;

        ctx.run(|ctx| {
            ctx.ext
                .free(page)
                .map(|_| log::debug!("FREE: {page:?}"))
                .map_err(|err| {
                    log::debug!("FREE ERROR: {}", err);
                    FuncError::Core(err)
                })
        })
    }

    pub fn block_height(ctx: &mut Runtime<E>, args: &[Value]) -> SyscallOutput {
        sys_trace!(target: "syscall::gear", "block_height, args = {}", args_to_str(args));

        let height_ptr = args.iter().read()?;

        ctx.run(|ctx| {
            let write_height = ctx.register_write_as(height_ptr);

            let height = ctx.ext.block_height().map_err(FuncError::Core)?;

            ctx.write_as(write_height, height.to_le_bytes())
                .map_err(Into::into)
        })
    }

    pub fn block_timestamp(ctx: &mut Runtime<E>, args: &[Value]) -> SyscallOutput {
        sys_trace!(target: "syscall::gear", "block_timestamp, args = {}", args_to_str(args));

        let timestamp_ptr = args.iter().read()?;

        ctx.run(|ctx| {
            let write_timestamp = ctx.register_write_as(timestamp_ptr);

            let timestamp = ctx.ext.block_timestamp().map_err(FuncError::Core)?;

            ctx.write_as(write_timestamp, timestamp.to_le_bytes())
                .map_err(Into::into)
        })
    }

    pub fn origin(ctx: &mut Runtime<E>, args: &[Value]) -> SyscallOutput {
        sys_trace!(target: "syscall::gear", "origin, args = {}", args_to_str(args));

        let origin_ptr = args.iter().read()?;

        ctx.run(|ctx| {
            let write_origin = ctx.register_write_as(origin_ptr);

            let origin = ctx.ext.origin().map_err(FuncError::Core)?;

            ctx.write_as(write_origin, origin.into_bytes())
                .map_err(Into::into)
        })
    }

    pub fn random(ctx: &mut Runtime<E>, args: &[Value]) -> SyscallOutput {
        sys_trace!(target: "syscall::gear", "random, args = {}", args_to_str(args));

        let (subject_ptr, bn_random_ptr): (_, _) = args.iter().read_2()?;

        ctx.run(|ctx| {
            let read_subject = ctx.register_read_decoded(subject_ptr);
            let write_bn_random = ctx
                .memory_manager
                .register_write_as::<BlockNumberWithHash>(bn_random_ptr);

            let raw_subject: Hash = ctx.read_decoded(read_subject)?;

            let (random, bn) = ctx.ext.random().map_err(FuncError::Core)?;
            let subject = [&raw_subject, random].concat();

            let mut hash = [0; 32];
            hash.copy_from_slice(blake2b(32, &[], &subject).as_bytes());

            ctx.write_as(write_bn_random, BlockNumberWithHash { bn, hash })
                .map_err(Into::into)
        })
    }

    pub fn reply(ctx: &mut Runtime<E>, args: &[Value]) -> SyscallOutput {
        sys_trace!(target: "syscall::gear", "reply, args = {}", args_to_str(args));

        let (payload_ptr, len, value_ptr, delay, err_mid_ptr) = args.iter().read_5()?;

        ctx.run(|ctx| {
            let read_payload = ctx.register_read(payload_ptr, len);
            let write_err_mid = ctx.register_write_as(err_mid_ptr);

            let value = if value_ptr != PTR_SPECIAL {
                let read_value = ctx.register_read_decoded::<u128>(value_ptr);
                ctx.read_decoded(read_value)?
            } else {
                0
            };
            let payload = ctx.read(read_payload)?.try_into()?;

            ctx.ext
                .reply(ReplyPacket::new(payload, value), delay)
                .process_error()
                .map_err(FuncError::Core)?
                .proc_res(|res| ctx.write_as(write_err_mid, LengthWithHash::from(res)))
        })
    }

    pub fn reply_wgas(ctx: &mut Runtime<E>, args: &[Value]) -> SyscallOutput {
        sys_trace!(target: "syscall::gear", "reply_wgas, args = {}", args_to_str(args));

        let (payload_ptr, len, gas_limit, value_ptr, delay, err_mid_ptr) = args.iter().read_6()?;

        ctx.run(|ctx| {
            let read_payload = ctx.register_read(payload_ptr, len);
            let write_err_mid = ctx.register_write_as(err_mid_ptr);

            let value = if value_ptr != PTR_SPECIAL {
                let read_value = ctx.register_read_decoded::<u128>(value_ptr);
                ctx.read_decoded(read_value)?
            } else {
                0
            };
            let payload = ctx.read(read_payload)?.try_into()?;

            ctx.ext
                .reply(ReplyPacket::new_with_gas(payload, gas_limit, value), delay)
                .process_error()
                .map_err(FuncError::Core)?
                .proc_res(|res| ctx.write_as(write_err_mid, LengthWithHash::from(res)))
        })
    }

    pub fn reply_commit(ctx: &mut Runtime<E>, args: &[Value]) -> SyscallOutput {
        sys_trace!(target: "syscall::gear", "reply_commit, args = {}", args_to_str(args));

        let (value_ptr, delay, err_mid_ptr) = args.iter().read_3()?;

        ctx.run(|ctx| {
            let write_err_mid = ctx.register_write_as(err_mid_ptr);

            let value = if value_ptr != PTR_SPECIAL {
                let read_value = ctx.register_read_decoded::<u128>(value_ptr);
                ctx.read_decoded(read_value)?
            } else {
                0
            };

            ctx.ext
                .reply_commit(ReplyPacket::new(Default::default(), value), delay)
                .process_error()
                .map_err(FuncError::Core)?
                .proc_res(|res| ctx.write_as(write_err_mid, LengthWithHash::from(res)))
        })
    }

    pub fn reply_commit_wgas(ctx: &mut Runtime<E>, args: &[Value]) -> SyscallOutput {
        sys_trace!(target: "syscall::gear", "reply_commit_wgas, args = {}", args_to_str(args));

        let (gas_limit, value_ptr, delay, err_mid_ptr) = args.iter().read_4()?;

        ctx.run(|ctx| {
            let write_err_mid = ctx.register_write_as(err_mid_ptr);

            let value = if value_ptr != PTR_SPECIAL {
                let read_value = ctx.register_read_decoded::<u128>(value_ptr);
                ctx.read_decoded(read_value)?
            } else {
                0
            };

            ctx.ext
                .reply_commit(
                    ReplyPacket::new_with_gas(Default::default(), gas_limit, value),
                    delay,
                )
                .process_error()
                .map_err(FuncError::Core)?
                .proc_res(|res| ctx.write_as(write_err_mid, LengthWithHash::from(res)))
        })
    }

    pub fn reservation_reply(ctx: &mut Runtime<E>, args: &[Value]) -> SyscallOutput {
        sys_trace!(target: "syscall::gear", "reservation_reply, args = {}", args_to_str(args));

        let (rid_value_ptr, payload_ptr, len, delay, err_mid_ptr) = args.iter().read_5()?;

        ctx.run(|ctx| {
            let read_rid_value = ctx.register_read_as(rid_value_ptr);
            let read_payload = ctx.register_read(payload_ptr, len);
            let write_err_mid = ctx.register_write_as(err_mid_ptr);

            let HashWithValue {
                hash: reservation_id,
                value,
            } = ctx.read_as(read_rid_value)?;
            let payload = ctx.read(read_payload)?.try_into()?;

            ctx.ext
                .reservation_reply(
                    reservation_id.into(),
                    ReplyPacket::new(payload, value),
                    delay,
                )
                .process_error()
                .map_err(FuncError::Core)?
                .proc_res(|res| ctx.write_as(write_err_mid, LengthWithHash::from(res)))
        })
    }

    pub fn reservation_reply_commit(ctx: &mut Runtime<E>, args: &[Value]) -> SyscallOutput {
        sys_trace!(target: "syscall::gear", "reservation_reply_commit, args = {}", args_to_str(args));

        let (rid_value_ptr, delay, err_mid_ptr) = args.iter().read_3()?;

        ctx.run(|ctx| {
            let read_rid_value = ctx.register_read_as(rid_value_ptr);
            let write_err_mid = ctx.register_write_as(err_mid_ptr);

            let HashWithValue {
                hash: reservation_id,
                value,
            } = ctx.read_as(read_rid_value)?;

            ctx.ext
                .reservation_reply_commit(
                    reservation_id.into(),
                    ReplyPacket::new(Default::default(), value),
                    delay,
                )
                .process_error()
                .map_err(FuncError::Core)?
                .proc_res(|res| ctx.write_as(write_err_mid, LengthWithHash::from(res)))
        })
    }

    pub fn reply_to(ctx: &mut Runtime<E>, args: &[Value]) -> SyscallOutput {
        sys_trace!(target: "syscall::gear", "reply_to, args = {}", args_to_str(args));

        let err_mid_ptr = args.iter().read()?;

        ctx.run(|ctx| {
            let write_err_mid = ctx.register_write_as(err_mid_ptr);

            ctx.ext
                .reply_to()
                .process_error()
                .map_err(FuncError::Core)?
                .proc_res(|res| ctx.write_as(write_err_mid, LengthWithHash::from(res)))
        })
    }

    pub fn signal_from(ctx: &mut Runtime<E>, args: &[Value]) -> SyscallOutput {
        sys_trace!(target: "syscall::gear", "signal_from, args = {}", args_to_str(args));

        let err_mid_ptr = args.iter().read()?;

        ctx.run(|ctx| {
            let write_err_mid = ctx.register_write_as(err_mid_ptr);

            ctx.ext
                .signal_from()
                .process_error()
                .map_err(FuncError::Core)?
                .proc_res(|res| ctx.write_as(write_err_mid, LengthWithHash::from(res)))
        })
    }

    pub fn reply_push(ctx: &mut Runtime<E>, args: &[Value]) -> SyscallOutput {
        sys_trace!(target: "syscall::gear", "reply_push, args = {}", args_to_str(args));

        let (payload_ptr, len, err_len_ptr) = args.iter().read_3()?;

        ctx.run(|ctx| {
            let read_payload = ctx.register_read(payload_ptr, len);
            let write_err_len = ctx.register_write_as(err_len_ptr);

            let payload = ctx.read(read_payload)?;

            let len = ctx
                .ext
                .reply_push(&payload)
                .process_error()
                .map_err(FuncError::Core)?
                .error_len();

            ctx.write_as(write_err_len, len.to_le_bytes())
                .map_err(Into::into)
        })
    }

    pub fn reply_input(ctx: &mut Runtime<E>, args: &[Value]) -> SyscallOutput {
        sys_trace!(target: "syscall::gear", "reply_input, args = {}", args_to_str(args));

        let (offset, len, value_ptr, delay, err_mid_ptr) = args.iter().read_5()?;

        ctx.run(|ctx| {
            let write_err_mid = ctx.register_write_as(err_mid_ptr);

            let value = if value_ptr != PTR_SPECIAL {
                let read_value = ctx.register_read_decoded(value_ptr);
                ctx.read_decoded(read_value)?
            } else {
                0
            };

            let push_result = ctx.ext.reply_push_input(offset, len);
            push_result
                .and_then(|_| {
                    ctx.ext
                        .reply_commit(ReplyPacket::new(Default::default(), value), delay)
                })
                .process_error()
                .map_err(FuncError::Core)?
                .proc_res(|res| ctx.write_as(write_err_mid, LengthWithHash::from(res)))
        })
    }

    pub fn reply_push_input(ctx: &mut Runtime<E>, args: &[Value]) -> SyscallOutput {
        sys_trace!(target: "syscall::gear", "reply_push_input, args = {}", args_to_str(args));

        let (offset, len, err_len_ptr) = args.iter().read_3()?;

        ctx.run(|ctx| {
            let write_err_len = ctx.register_write_as(err_len_ptr);

            let result_len = ctx
                .ext
                .reply_push_input(offset, len)
                .process_error()
                .map_err(FuncError::Core)?
                .error_len();

            ctx.write_as(write_err_len, result_len.to_le_bytes())
                .map_err(Into::into)
        })
    }

    pub fn reply_input_wgas(ctx: &mut Runtime<E>, args: &[Value]) -> SyscallOutput {
        sys_trace!(target: "syscall::gear", "reply_input_wgas, args = {}", args_to_str(args));

        let (offset, len, gas_limit, value_ptr, delay, err_mid_ptr) = args.iter().read_6()?;

        ctx.run(|ctx| {
            let write_err_mid = ctx.register_write_as(err_mid_ptr);

            let value = if value_ptr != PTR_SPECIAL {
                let read_value = ctx.register_read_decoded(value_ptr);
                ctx.read_decoded(read_value)?
            } else {
                0
            };

            let push_result = ctx.ext.reply_push_input(offset, len);
            push_result
                .and_then(|_| {
                    ctx.ext.reply_commit(
                        ReplyPacket::new_with_gas(Default::default(), gas_limit, value),
                        delay,
                    )
                })
                .process_error()
                .map_err(FuncError::Core)?
                .proc_res(|res| ctx.write_as(write_err_mid, LengthWithHash::from(res)))
        })
    }

    pub fn send_input(ctx: &mut Runtime<E>, args: &[Value]) -> SyscallOutput {
        sys_trace!(target: "syscall::gear", "send_input, args = {}", args_to_str(args));

        let (pid_value_ptr, offset, len, delay, err_mid_ptr) = args.iter().read_5()?;

        ctx.run(|ctx| {
            let read_pid_value = ctx.register_read_as(pid_value_ptr);
            let write_err_mid = ctx.register_write_as(err_mid_ptr);

            let HashWithValue {
                hash: destination,
                value,
            } = ctx.read_as(read_pid_value)?;

            let handle = ctx.ext.send_init();
            let push_result =
                handle.and_then(|h| ctx.ext.send_push_input(h, offset, len).map(|_| h));
            push_result
                .and_then(|h| {
                    ctx.ext.send_commit(
                        h,
                        HandlePacket::new(destination.into(), Default::default(), value),
                        delay,
                    )
                })
                .process_error()
                .map_err(FuncError::Core)?
                .proc_res(|res| ctx.write_as(write_err_mid, LengthWithHash::from(res)))
        })
    }

    pub fn send_push_input(ctx: &mut Runtime<E>, args: &[Value]) -> SyscallOutput {
        sys_trace!(target: "syscall::gear", "send_push_input, args = {}", args_to_str(args));

        let (handle, offset, len, err_len_ptr) = args.iter().read_4()?;

        ctx.run(|ctx| {
            let write_err_len = ctx.register_write_as(err_len_ptr);

            let result_len = ctx
                .ext
                .send_push_input(handle, offset, len)
                .process_error()
                .map_err(FuncError::Core)?
                .error_len();

            ctx.write_as(write_err_len, result_len.to_le_bytes())
                .map_err(Into::into)
        })
    }

    pub fn send_input_wgas(ctx: &mut Runtime<E>, args: &[Value]) -> SyscallOutput {
        sys_trace!(target: "syscall::gear", "send_input_wgas, args = {}", args_to_str(args));

        let (pid_value_ptr, offset, len, gas_limit, delay, err_mid_ptr) = args.iter().read_6()?;

        ctx.run(|ctx| {
            let read_pid_value = ctx.register_read_as(pid_value_ptr);
            let write_err_mid = ctx.register_write_as(err_mid_ptr);

            let HashWithValue {
                hash: destination,
                value,
            } = ctx.read_as(read_pid_value)?;

            let handle = ctx.ext.send_init();
            let push_result =
                handle.and_then(|h| ctx.ext.send_push_input(h, offset, len).map(|_| h));
            push_result
                .and_then(|h| {
                    ctx.ext.send_commit(
                        h,
                        HandlePacket::new_with_gas(
                            destination.into(),
                            Default::default(),
                            gas_limit,
                            value,
                        ),
                        delay,
                    )
                })
                .process_error()
                .map_err(FuncError::Core)?
                .proc_res(|res| ctx.write_as(write_err_mid, LengthWithHash::from(res)))
        })
    }

    pub fn debug(ctx: &mut Runtime<E>, args: &[Value]) -> SyscallOutput {
        sys_trace!(target: "syscall::gear", "debug, args = {}", args_to_str(args));

        let (data_ptr, data_len): (_, u32) = args.iter().read_2()?;

        ctx.run(|ctx| {
            let read_data = ctx.register_read(data_ptr, data_len);

            let data = ctx.read(read_data)?;

            let s = String::from_utf8(data).map_err(FuncError::DebugString)?;
            ctx.ext.debug(&s).map_err(FuncError::Core)?;

            Ok(())
        })
    }

    pub fn reserve_gas(ctx: &mut Runtime<E>, args: &[Value]) -> SyscallOutput {
        sys_trace!(target: "syscall::gear", "reserve_gas, args = {}", args_to_str(args));

        let (gas, duration, err_rid_ptr) = args.iter().read_3()?;

        ctx.run(|ctx| {
            let write_err_rid = ctx.register_write_as(err_rid_ptr);

            ctx.ext
                .reserve_gas(gas, duration)
                .process_error()
                .map_err(FuncError::Core)?
                .proc_res(|res| ctx.write_as(write_err_rid, LengthWithHash::from(res)))
        })
    }

    pub fn unreserve_gas(ctx: &mut Runtime<E>, args: &[Value]) -> SyscallOutput {
        sys_trace!(target: "syscall::gear", "unreserve_gas, args = {}", args_to_str(args));

        let (reservation_id_ptr, err_unreserved_ptr) = args.iter().read_2()?;

        ctx.run(|ctx| {
            let read_reservation_id = ctx.register_read_decoded(reservation_id_ptr);
            let write_err_unreserved = ctx.register_write_as(err_unreserved_ptr);

            let id = ctx.read_decoded(read_reservation_id)?;

            ctx.ext
                .unreserve_gas(id)
                .process_error()
                .map_err(FuncError::Core)?
                .proc_res(|res| ctx.write_as(write_err_unreserved, LengthWithGas::from(res)))
        })
    }

    pub fn system_reserve_gas(ctx: &mut Runtime<E>, args: &[Value]) -> SyscallOutput {
        sys_trace!(target: "syscall::gear", "system_reserve_gas, args = {}", args_to_str(args));

        let (gas, err_len_ptr) = args.iter().read_2()?;

        ctx.run(|ctx| {
            let write_err_len = ctx.register_write_as(err_len_ptr);

            let len = ctx
                .ext
                .system_reserve_gas(gas)
                .process_error()
                .map_err(FuncError::Core)?
                .error_len();

            ctx.write_as(write_err_len, len.to_le_bytes())
                .map_err(Into::into)
        })
    }

    pub fn gas_available(ctx: &mut Runtime<E>, args: &[Value]) -> SyscallOutput {
        sys_trace!(target: "syscall::gear", "gas_available, args = {}", args_to_str(args));

        let gas_ptr = args.iter().read()?;

        ctx.run(|ctx| {
            let write_gas = ctx.register_write_as(gas_ptr);

            let gas = ctx.ext.gas_available().map_err(FuncError::Core)?;

            ctx.write_as(write_gas, gas.to_le_bytes())
                .map_err(Into::into)
        })
    }

    pub fn message_id(ctx: &mut Runtime<E>, args: &[Value]) -> SyscallOutput {
        sys_trace!(target: "syscall::gear", "message_id, args = {}", args_to_str(args));

        let message_id_ptr = args.iter().read()?;

        ctx.run(|ctx| {
            let write_message_id = ctx.register_write_as(message_id_ptr);

            let message_id = ctx.ext.message_id().map_err(FuncError::Core)?;

            ctx.write_as(write_message_id, message_id.into_bytes())
                .map_err(Into::into)
        })
    }

    pub fn program_id(ctx: &mut Runtime<E>, args: &[Value]) -> SyscallOutput {
        sys_trace!(target: "syscall::gear", "program_id, args = {}", args_to_str(args));

        let program_id_ptr = args.iter().read()?;

        ctx.run(|ctx| {
            let write_program_id = ctx.register_write_as(program_id_ptr);

            let program_id = ctx.ext.program_id().map_err(FuncError::Core)?;

            ctx.write_as(write_program_id, program_id.into_bytes())
                .map_err(Into::into)
        })
    }

    pub fn source(ctx: &mut Runtime<E>, args: &[Value]) -> SyscallOutput {
        sys_trace!(target: "syscall::gear", "source, args = {}", args_to_str(args));

        let source_ptr = args.iter().read()?;

        ctx.run(|ctx| {
            let write_source = ctx.register_write_as(source_ptr);

            let source = ctx.ext.source().map_err(FuncError::Core)?;

            ctx.write_as(write_source, source.into_bytes())
                .map_err(Into::into)
        })
    }

    pub fn value(ctx: &mut Runtime<E>, args: &[Value]) -> SyscallOutput {
        sys_trace!(target: "syscall::gear", "value, args = {}", args_to_str(args));

        let value_ptr = args.iter().read()?;

        ctx.run(|ctx| {
            let write_value = ctx.register_write_as(value_ptr);

            let value = ctx.ext.value().map_err(FuncError::Core)?;

            ctx.write_as(write_value, value.to_le_bytes())
                .map_err(Into::into)
        })
    }

    pub fn value_available(ctx: &mut Runtime<E>, args: &[Value]) -> SyscallOutput {
        sys_trace!(target: "syscall::gear", "value_available, args = {}", args_to_str(args));

        let value_ptr = args.iter().read()?;

        ctx.run(|ctx| {
            let write_value = ctx.register_write_as(value_ptr);

            let value_available = ctx.ext.value_available().map_err(FuncError::Core)?;

            ctx.write_as(write_value, value_available.to_le_bytes())
                .map_err(Into::into)
        })
    }

    pub fn leave(ctx: &mut Runtime<E>, _args: &[Value]) -> SyscallOutput {
        sys_trace!(target: "syscall::gear", "leave");

        ctx.run(|ctx| -> Result<(), _> {
            Err(ctx
                .ext
                .leave()
                .map_err(FuncError::Core)
                .err()
                .unwrap_or_else(|| FuncError::Terminated(TerminationReason::Leave)))
        })
    }

    pub fn wait(ctx: &mut Runtime<E>, _args: &[Value]) -> SyscallOutput {
        sys_trace!(target: "syscall::gear", "wait");

        ctx.run(|ctx| -> Result<(), _> {
            Err(ctx
                .ext
                .wait()
                .map_err(FuncError::Core)
                .err()
                .unwrap_or_else(|| {
                    FuncError::Terminated(TerminationReason::Wait(None, MessageWaitedType::Wait))
                }))
        })
    }

    pub fn wait_for(ctx: &mut Runtime<E>, args: &[Value]) -> SyscallOutput {
        sys_trace!(target: "syscall::gear", "wait_for, args = {}", args_to_str(args));

        let duration = args.iter().read()?;
        ctx.run(|ctx| -> Result<(), _> {
            Err(ctx
                .ext
                .wait_for(duration)
                .map_err(FuncError::Core)
                .err()
                .unwrap_or_else(|| {
                    FuncError::Terminated(TerminationReason::Wait(
                        Some(duration),
                        MessageWaitedType::WaitFor,
                    ))
                }))
        })
    }

    pub fn wait_up_to(ctx: &mut Runtime<E>, args: &[Value]) -> SyscallOutput {
        sys_trace!(target: "syscall::gear", "wait_up_to, args = {}", args_to_str(args));

        let duration = args.iter().read()?;

        ctx.run(|ctx| -> Result<(), _> {
            Err(FuncError::Terminated(TerminationReason::Wait(
                Some(duration),
                if ctx.ext.wait_up_to(duration).map_err(FuncError::Core)? {
                    MessageWaitedType::WaitUpToFull
                } else {
                    MessageWaitedType::WaitUpTo
                },
            )))
        })
    }

    pub fn wake(ctx: &mut Runtime<E>, args: &[Value]) -> SyscallOutput {
        sys_trace!(target: "syscall::gear", "wake, args = {}", args_to_str(args));

        let (message_id_ptr, delay, err_len_ptr) = args.iter().read_3()?;

        ctx.run(|ctx| {
            let read_message_id = ctx.register_read_decoded(message_id_ptr);
            let write_err_len = ctx.register_write_as(err_len_ptr);

            let message_id = ctx.read_decoded(read_message_id)?;

            let len = ctx
                .ext
                .wake(message_id, delay)
                .process_error()
                .map_err(FuncError::Core)?
                .error_len();

            ctx.write_as(write_err_len, len.to_le_bytes())
                .map_err(Into::into)
        })
    }

    pub fn create_program(ctx: &mut Runtime<E>, args: &[Value]) -> SyscallOutput {
        sys_trace!(target: "syscall::gear", "create_program, args = {}", args_to_str(args));

        let (cid_value_ptr, salt_ptr, salt_len, payload_ptr, payload_len, delay, err_mid_pid_ptr) =
            args.iter().read_7()?;

        ctx.run(|ctx| {
            let read_cid_value = ctx.register_read_as(cid_value_ptr);
            let read_salt = ctx.register_read(salt_ptr, salt_len);
            let read_payload = ctx.register_read(payload_ptr, payload_len);
            let write_err_mid_pid = ctx.register_write_as(err_mid_pid_ptr);

            let HashWithValue {
                hash: code_id,
                value,
            } = ctx.read_as(read_cid_value)?;
            let salt = ctx.read(read_salt)?.try_into()?;
            let payload = ctx.read(read_payload)?.try_into()?;

            ctx.ext
                .create_program(InitPacket::new(code_id.into(), salt, payload, value), delay)
                .process_error()
                .map_err(FuncError::Core)?
                .proc_res(|res| ctx.write_as(write_err_mid_pid, LengthWithTwoHashes::from(res)))
        })
    }

    pub fn create_program_wgas(ctx: &mut Runtime<E>, args: &[Value]) -> SyscallOutput {
        sys_trace!(target: "syscall::gear", "create_program_wgas, args = {}", args_to_str(args));

        let (
            cid_value_ptr,
            salt_ptr,
            salt_len,
            payload_ptr,
            payload_len,
            gas_limit,
            delay,
            err_mid_pid_ptr,
        ) = args.iter().read_8()?;

        ctx.run(|ctx| {
            let read_cid_value = ctx.register_read_as(cid_value_ptr);
            let read_salt = ctx.register_read(salt_ptr, salt_len);
            let read_payload = ctx.register_read(payload_ptr, payload_len);
            let write_err_mid_pid = ctx.register_write_as(err_mid_pid_ptr);

            let HashWithValue {
                hash: code_id,
                value,
            } = ctx.read_as(read_cid_value)?;
            let salt = ctx.read(read_salt)?.try_into()?;
            let payload = ctx.read(read_payload)?.try_into()?;

            ctx.ext
                .create_program(
                    InitPacket::new_with_gas(code_id.into(), salt, payload, gas_limit, value),
                    delay,
                )
                .process_error()
                .map_err(FuncError::Core)?
                .proc_res(|res| ctx.write_as(write_err_mid_pid, LengthWithTwoHashes::from(res)))
        })
    }

    pub fn error(ctx: &mut Runtime<E>, args: &[Value]) -> SyscallOutput {
        sys_trace!(target: "syscall::gear", "error, args = {}", args_to_str(args));

        // error_bytes_ptr is ptr for buffer of an error
        // err_len_ptr is ptr for len of the error occurred during this syscall
        let (error_bytes_ptr, err_len_ptr) = args.iter().read_2()?;

        ctx.run(|ctx| {
            ctx.ext
                .last_error_encoded()
                .process_error()
                .map_err(FuncError::Core)?
                .proc_res(|res| -> Result<(), FuncError<E::Error>> {
                    let write_err_len = ctx.register_write_as(err_len_ptr);
                    let length = match res {
                        Ok(err) => {
                            let write_error_bytes =
                                ctx.register_write(error_bytes_ptr, err.len() as u32);
                            ctx.write(write_error_bytes, err.as_ref())?;
                            0
                        }
                        Err(length) => length,
                    };

                    ctx.ext.charge_error().map_err(FuncError::Core)?;
                    ctx.write_as(write_err_len, length.to_le_bytes())?;
                    Ok(())
                })
        })
    }

    pub fn forbidden(ctx: &mut Runtime<E>, _args: &[Value]) -> SyscallOutput {
        sys_trace!(target: "syscall::gear", "forbidden");

        ctx.run(|_ctx| -> Result<(), _> { Err(FuncError::Core(E::Error::forbidden_function())) })
    }

    pub fn out_of_gas(ctx: &mut Runtime<E>, _args: &[Value]) -> SyscallOutput {
        sys_trace!(target: "syscall::gear", "out_of_gas");

        ctx.err = FuncError::Core(ctx.ext.out_of_gas());

        Err(HostError)
    }

    pub fn out_of_allowance(ctx: &mut Runtime<E>, _args: &[Value]) -> SyscallOutput {
        sys_trace!(target: "syscall::gear", "out_of_allowance");

        ctx.ext.out_of_allowance();
        ctx.err = FuncError::Terminated(TerminationReason::GasAllowanceExceeded);

        Err(HostError)
    }
}

#[allow(clippy::type_complexity)]
pub(crate) trait WasmCompatibleIterator {
    fn read<T: WasmCompatible>(&mut self) -> Result<T, HostError>;

    fn read_2<T1: WasmCompatible, T2: WasmCompatible>(&mut self) -> Result<(T1, T2), HostError> {
        Ok((self.read()?, self.read()?))
    }

    fn read_3<T1: WasmCompatible, T2: WasmCompatible, T3: WasmCompatible>(
        &mut self,
    ) -> Result<(T1, T2, T3), HostError> {
        Ok((self.read()?, self.read()?, self.read()?))
    }

    fn read_4<T1: WasmCompatible, T2: WasmCompatible, T3: WasmCompatible, T4: WasmCompatible>(
        &mut self,
    ) -> Result<(T1, T2, T3, T4), HostError> {
        Ok((self.read()?, self.read()?, self.read()?, self.read()?))
    }

    fn read_5<
        T1: WasmCompatible,
        T2: WasmCompatible,
        T3: WasmCompatible,
        T4: WasmCompatible,
        T5: WasmCompatible,
    >(
        &mut self,
    ) -> Result<(T1, T2, T3, T4, T5), HostError> {
        Ok((
            self.read()?,
            self.read()?,
            self.read()?,
            self.read()?,
            self.read()?,
        ))
    }

    fn read_6<
        T1: WasmCompatible,
        T2: WasmCompatible,
        T3: WasmCompatible,
        T4: WasmCompatible,
        T5: WasmCompatible,
        T6: WasmCompatible,
    >(
        &mut self,
    ) -> Result<(T1, T2, T3, T4, T5, T6), HostError> {
        Ok((
            self.read()?,
            self.read()?,
            self.read()?,
            self.read()?,
            self.read()?,
            self.read()?,
        ))
    }

    fn read_7<
        T1: WasmCompatible,
        T2: WasmCompatible,
        T3: WasmCompatible,
        T4: WasmCompatible,
        T5: WasmCompatible,
        T6: WasmCompatible,
        T7: WasmCompatible,
    >(
        &mut self,
    ) -> Result<(T1, T2, T3, T4, T5, T6, T7), HostError> {
        Ok((
            self.read()?,
            self.read()?,
            self.read()?,
            self.read()?,
            self.read()?,
            self.read()?,
            self.read()?,
        ))
    }

    fn read_8<
        T1: WasmCompatible,
        T2: WasmCompatible,
        T3: WasmCompatible,
        T4: WasmCompatible,
        T5: WasmCompatible,
        T6: WasmCompatible,
        T7: WasmCompatible,
        T8: WasmCompatible,
    >(
        &mut self,
    ) -> Result<(T1, T2, T3, T4, T5, T6, T7, T8), HostError> {
        Ok((
            self.read()?,
            self.read()?,
            self.read()?,
            self.read()?,
            self.read()?,
            self.read()?,
            self.read()?,
            self.read()?,
        ))
    }

    fn read_9<
        T1: WasmCompatible,
        T2: WasmCompatible,
        T3: WasmCompatible,
        T4: WasmCompatible,
        T5: WasmCompatible,
        T6: WasmCompatible,
        T7: WasmCompatible,
        T8: WasmCompatible,
        T9: WasmCompatible,
    >(
        &mut self,
    ) -> Result<(T1, T2, T3, T4, T5, T6, T7, T8, T9), HostError> {
        Ok((
            self.read()?,
            self.read()?,
            self.read()?,
            self.read()?,
            self.read()?,
            self.read()?,
            self.read()?,
            self.read()?,
            self.read()?,
        ))
    }

    fn read_10<
        T1: WasmCompatible,
        T2: WasmCompatible,
        T3: WasmCompatible,
        T4: WasmCompatible,
        T5: WasmCompatible,
        T6: WasmCompatible,
        T7: WasmCompatible,
        T8: WasmCompatible,
        T9: WasmCompatible,
        T10: WasmCompatible,
    >(
        &mut self,
    ) -> Result<(T1, T2, T3, T4, T5, T6, T7, T8, T9, T10), HostError> {
        Ok((
            self.read()?,
            self.read()?,
            self.read()?,
            self.read()?,
            self.read()?,
            self.read()?,
            self.read()?,
            self.read()?,
            self.read()?,
            self.read()?,
        ))
    }
}

impl<'a, I: Iterator<Item = &'a Value> + 'a> WasmCompatibleIterator for I {
    fn read<T: WasmCompatible>(&mut self) -> Result<T, HostError> {
        T::from(*self.next().ok_or(HostError)?)
    }
}

pub(crate) trait WasmCompatible: Sized {
    fn from(arg: Value) -> Result<Self, HostError>;

    fn throw_back(self) -> ReturnValue;
}

impl WasmCompatible for () {
    fn from(_arg: Value) -> Result<Self, HostError> {
        Ok(())
    }

    fn throw_back(self) -> ReturnValue {
        ReturnValue::Unit
    }
}

impl WasmCompatible for i32 {
    fn from(arg: Value) -> Result<Self, HostError> {
        if let Value::I32(val) = arg {
            return Ok(val);
        }

        Err(HostError)
    }

    fn throw_back(self) -> ReturnValue {
        ReturnValue::Value(Value::I32(self))
    }
}

impl WasmCompatible for u32 {
    fn from(arg: Value) -> Result<Self, HostError> {
        <i32 as WasmCompatible>::from(arg).map(|v| v as u32)
    }

    fn throw_back(self) -> ReturnValue {
        (self as i32).throw_back()
    }
}

impl WasmCompatible for i64 {
    fn from(arg: Value) -> Result<Self, HostError> {
        if let Value::I64(val) = arg {
            return Ok(val);
        }

        Err(HostError)
    }

    fn throw_back(self) -> ReturnValue {
        ReturnValue::Value(Value::I64(self))
    }
}

impl WasmCompatible for u64 {
    fn from(arg: Value) -> Result<Self, HostError> {
        <i64 as WasmCompatible>::from(arg).map(|v| v as u64)
    }

    fn throw_back(self) -> ReturnValue {
        (self as i64).throw_back()
    }
}

#[test]
fn i32_to_u32_conversion() {
    use std::convert::TryFrom;

    let i32_var: i32 = 5;
    let u32_var: u32 = 5;

    assert_eq!(i32_var.to_le_bytes(), u32_var.to_le_bytes());
    assert_eq!(i32_var as u32, u32_var);

    let i32_overflow: u32 = u32::try_from(i32::MAX).unwrap() + 1;

    let i32_overflowed: i32 = i32_overflow as i32;

    assert!(u32::try_from(i32_overflowed).is_err());

    let converted: u32 = i32_overflowed as u32;

    assert_eq!(i32_overflow, converted)
}<|MERGE_RESOLUTION|>--- conflicted
+++ resolved
@@ -376,19 +376,14 @@
                 1u32
             };
 
-<<<<<<< HEAD
             // Ignore errors while doing unchecked reading.
             if err_len_ptr != u32::MAX {
-                ctx.write_output(err_len_ptr, &length.to_le_bytes())
+                ctx.write_as(write_err_len, length.to_le_bytes())
                     .map_err(Into::into)
             } else {
                 Err(FuncError::WriteWrongRange(err_len_ptr..len, len))
             }
-=======
-            ctx.write_as(write_err_len, length.to_le_bytes())
-                .map_err(Into::into)
->>>>>>> 07df4112
-        })
+
     }
 
     pub fn size(ctx: &mut Runtime<E>, args: &[Value]) -> SyscallOutput {
