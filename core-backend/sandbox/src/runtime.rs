use alloc::vec::Vec;
use codec::{Decode, DecodeAll, MaxEncodedLen};
<<<<<<< HEAD
use gear_backend_common::{
    error_processor::IntoExtError, AsTerminationReason, IntoExtInfo, RuntimeCtx,
};
use gear_core::{env::Ext, RUNTIME_MAX_ALLOC_SIZE};
=======
use gear_backend_common::{RuntimeCtx, RuntimeCtxError};
use gear_core::{buffer::RuntimeBuffer, env::Ext, memory::WasmPageNumber};
>>>>>>> 06271b3d

use gear_core_errors::MemoryError;
use sp_sandbox::{default_executor::Memory as DefaultExecutorMemory, HostError, SandboxMemory};

use crate::{
    funcs::{FuncError, SyscallOutput, WasmCompatible},
    MemoryWrap,
};

pub(crate) struct Runtime<'a, E: Ext> {
    pub ext: &'a mut E,
    pub memory: &'a DefaultExecutorMemory,
    pub memory_wrap: &'a mut MemoryWrap,
    pub err: FuncError<E::Error>,
}

impl<'a, E: Ext> Runtime<'a, E> {
    pub(crate) fn run<T, F>(&mut self, f: F) -> SyscallOutput
    where
        T: WasmCompatible,
        F: FnOnce(&mut Self) -> Result<T, FuncError<E::Error>>,
    {
        f(self).map(WasmCompatible::throw_back).map_err(|err| {
            self.err = err;
            HostError
        })
    }
}

impl<'a, E: Ext> RuntimeCtx<E> for Runtime<'a, E> {
    fn alloc(&mut self, pages: u32) -> Result<WasmPageNumber, RuntimeCtxError<E::Error>> {
        self.ext
            .alloc(pages.into(), self.memory_wrap)
            .map_err(RuntimeCtxError::Ext)
    }

<<<<<<< HEAD
    fn read_memory(&self, ptr: u32, len: u32) -> Result<Vec<u8>, MemoryError> {
        if len as usize > RUNTIME_MAX_ALLOC_SIZE {
            return Err(MemoryError::OutOfBounds);
        }
        let mut buf = vec![0u8; len as usize];
=======
    fn read_memory(&self, ptr: u32, len: u32) -> Result<Vec<u8>, RuntimeCtxError<E::Error>> {
        let mut buf = RuntimeBuffer::try_new_default(len as usize)?;
>>>>>>> 06271b3d
        self.memory
            .get(ptr, buf.get_mut())
            .map_err(|_| MemoryError::OutOfBounds)?;
        Ok(buf.into_vec())
    }

    fn read_memory_into_buf(
        &self,
        ptr: u32,
        buf: &mut [u8],
    ) -> Result<(), RuntimeCtxError<E::Error>> {
        self.memory
            .get(ptr, buf)
            .map_err(|_| MemoryError::OutOfBounds)?;

        Ok(())
    }

    fn read_memory_as<D: Decode + MaxEncodedLen>(
        &self,
        ptr: u32,
    ) -> Result<D, RuntimeCtxError<E::Error>> {
        let buf = self.read_memory(ptr, D::max_encoded_len() as u32)?;
        let decoded = D::decode_all(&mut &buf[..]).map_err(|_| MemoryError::MemoryAccessError)?;
        Ok(decoded)
    }

    fn write_output(&mut self, out_ptr: u32, buf: &[u8]) -> Result<(), RuntimeCtxError<E::Error>> {
        self.memory
            .set(out_ptr, buf)
            .map_err(|_| MemoryError::OutOfBounds)?;

        Ok(())
    }
}<|MERGE_RESOLUTION|>--- conflicted
+++ resolved
@@ -1,14 +1,7 @@
 use alloc::vec::Vec;
 use codec::{Decode, DecodeAll, MaxEncodedLen};
-<<<<<<< HEAD
-use gear_backend_common::{
-    error_processor::IntoExtError, AsTerminationReason, IntoExtInfo, RuntimeCtx,
-};
-use gear_core::{env::Ext, RUNTIME_MAX_ALLOC_SIZE};
-=======
 use gear_backend_common::{RuntimeCtx, RuntimeCtxError};
 use gear_core::{buffer::RuntimeBuffer, env::Ext, memory::WasmPageNumber};
->>>>>>> 06271b3d
 
 use gear_core_errors::MemoryError;
 use sp_sandbox::{default_executor::Memory as DefaultExecutorMemory, HostError, SandboxMemory};
@@ -45,16 +38,8 @@
             .map_err(RuntimeCtxError::Ext)
     }
 
-<<<<<<< HEAD
-    fn read_memory(&self, ptr: u32, len: u32) -> Result<Vec<u8>, MemoryError> {
-        if len as usize > RUNTIME_MAX_ALLOC_SIZE {
-            return Err(MemoryError::OutOfBounds);
-        }
-        let mut buf = vec![0u8; len as usize];
-=======
     fn read_memory(&self, ptr: u32, len: u32) -> Result<Vec<u8>, RuntimeCtxError<E::Error>> {
         let mut buf = RuntimeBuffer::try_new_default(len as usize)?;
->>>>>>> 06271b3d
         self.memory
             .get(ptr, buf.get_mut())
             .map_err(|_| MemoryError::OutOfBounds)?;
