[package]
name = "gear-cli"
version = "0.1.0"
authors = ["Gear Technologies"]
edition = "2018"

[package.metadata.docs.rs]
targets = ["x86_64-unknown-linux-gnu"]

[lib]
name = "gear_cli"
path = "src/lib.rs"

[[bin]]
name = "gear"
path = "src/main.rs"

[dependencies]
clap = { version = "3.2", features = ["derive"] }
scale-info = { version = "2.1.1", default-features = false, features = [
	"derive",
] }

# Gear
runtime-primitives = { package = "gear-runtime-primitives", version = "0.1.0", default-features = false, path = "../../runtime/primitives" }
gear-runtime-test-cli = { path = "../../utils/gear-runtime-test-cli", optional = true }
service = { package = "gear-service", path = "../service", default-features = false, optional = true }
pallet-gear-payment = { version = "0.1.0", path = "../../pallets/payment" }

# Gear Runtimes
gear-runtime = { path = "../../runtime/gear", optional = true }
vara-runtime = { path = "../../runtime/vara", optional = true }

# Substrate client
sc-cli = { version = "0.10.0-dev", git = "https://github.com/gear-tech/substrate.git", branch = "gear-stable", features = [
	"wasmtime",
], optional = true }
sc-service = { version = "0.10.0-dev", git = "https://github.com/gear-tech/substrate.git", branch = "gear-stable", features = [
	"wasmtime",
], optional = true }
sc-client-api = { version = "4.0.0-dev", git = "https://github.com/gear-tech/substrate.git", branch = "gear-stable" }

# Substrate primitives
sp-core = { version = "6.0.0", git = "https://github.com/gear-tech/substrate.git", branch = "gear-stable" }
sp-inherents = { version = "4.0.0-dev", git = "https://github.com/gear-tech/substrate.git", branch = "gear-stable" }
sp-keyring = { version = "6.0.0", git = "https://github.com/gear-tech/substrate.git", branch = "gear-stable" }
sp-runtime = { version = "6.0.0", git = "https://github.com/gear-tech/substrate.git", branch = "gear-stable" }
sp-timestamp = { version = "4.0.0-dev", git = "https://github.com/gear-tech/substrate.git", branch = "gear-stable" }

# Substrate other (benchmarking etc)
frame-system = { version = "4.0.0-dev", git = "https://github.com/gear-tech/substrate.git", branch = "gear-stable" }
frame-benchmarking = { version = "4.0.0-dev", git = "https://github.com/gear-tech/substrate.git", branch = "gear-stable" }
frame-benchmarking-cli = { version = "4.0.0-dev", git = "https://github.com/gear-tech/substrate.git", branch = "gear-stable", optional = true }
try-runtime-cli = { version = "0.10.0-dev", git = "https://github.com/gear-tech/substrate.git", branch = "gear-stable", optional = true }

# Program CLI
gear-program = { path = "../../program", features = [ "cli" ], optional = true }

[build-dependencies]
substrate-build-script-utils = { version = "3.0.0", git = "https://github.com/gear-tech/substrate.git", branch = "gear-stable" }

[features]
default = ["cli", "gear-native", "vara-native", "program"]
cli = [
	"service",
	"sc-cli",
	"sc-service",
]
gear-native = [
	"service?/gear-native",
	"gear-runtime-test-cli?/gear-native",
	"gear-runtime",
]
vara-native = [
	"service?/vara-native",
	"gear-runtime-test-cli?/vara-native",
	"vara-runtime",
]
<<<<<<< HEAD
lazy-pages = ["service/lazy-pages"]
runtime-benchmarks = [
	"service/runtime-benchmarks",
	"frame-benchmarking-cli/runtime-benchmarks",
]
debug-mode = ["service/debug-mode"]
try-runtime = ["service/try-runtime", "try-runtime-cli"]
=======
lazy-pages = [
	"service?/lazy-pages",
	"gear-runtime-test-cli?/lazy-pages",
	"vara-runtime?/lazy-pages",
	"gear-runtime?/lazy-pages",
]
runtime-benchmarks = [
	"service?/runtime-benchmarks",
	"frame-benchmarking-cli/runtime-benchmarks",
]
debug-mode = [
	"service?/debug-mode",
	"gear-runtime?/debug-mode",
	"vara-runtime?/debug-mode",
]
try-runtime = [
	"service?/try-runtime",
	"try-runtime-cli",
]
runtime-test = ["gear-runtime-test-cli"]
program = ["gear-program"]
>>>>>>> 06271b3d
<|MERGE_RESOLUTION|>--- conflicted
+++ resolved
@@ -17,9 +17,7 @@
 
 [dependencies]
 clap = { version = "3.2", features = ["derive"] }
-scale-info = { version = "2.1.1", default-features = false, features = [
-	"derive",
-] }
+scale-info = { version = "2.1.1", default-features = false, features = ["derive"] }
 
 # Gear
 runtime-primitives = { package = "gear-runtime-primitives", version = "0.1.0", default-features = false, path = "../../runtime/primitives" }
@@ -76,15 +74,6 @@
 	"gear-runtime-test-cli?/vara-native",
 	"vara-runtime",
 ]
-<<<<<<< HEAD
-lazy-pages = ["service/lazy-pages"]
-runtime-benchmarks = [
-	"service/runtime-benchmarks",
-	"frame-benchmarking-cli/runtime-benchmarks",
-]
-debug-mode = ["service/debug-mode"]
-try-runtime = ["service/try-runtime", "try-runtime-cli"]
-=======
 lazy-pages = [
 	"service?/lazy-pages",
 	"gear-runtime-test-cli?/lazy-pages",
@@ -105,5 +94,4 @@
 	"try-runtime-cli",
 ]
 runtime-test = ["gear-runtime-test-cli"]
-program = ["gear-program"]
->>>>>>> 06271b3d
+program = ["gear-program"]