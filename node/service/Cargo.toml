[package]
name = "gear-service"
version = "0.1.0"
authors = ["Gear Technologies"]
description = "Gear Node"
edition = "2018"
license = "GPL-3.0"
homepage = "https://gear-tech.io"
repository = "https://github.com/gear-tech/gear"

[package.metadata.docs.rs]
targets = ["x86_64-unknown-linux-gnu"]

[dependencies]
codec = { package = "parity-scale-codec", version = "3.1.2", features = ["derive"] }
futures = "0.3.21"
futures-timer = "3.0.1"
hex-literal = "0.3.4"
jsonrpsee = { version = "0.15.1", features = ["server"] }
<<<<<<< HEAD
=======
log = "0.4.17"
>>>>>>> 06271b3d
serde = { version = "1.0.136", features = ["derive"] }

# Gear
pallet-gear-rpc = { path = "../../pallets/gear/rpc" }
pallet-gear-rpc-runtime-api = { path = "../../pallets/gear/rpc/runtime-api" }
runtime-primitives = { package = "gear-runtime-primitives", version = "0.1.0", path = "../../runtime/primitives" }
gear-runtime-interface = { path = "../../runtime-interface" }
authorship = { package = "gear-authorship", path = "../authorship" }

# Gear Runtimes
common = { package = "gear-common", path = "../../common" }
gear-runtime = { path = "../../runtime/gear", optional = true }
vara-runtime = { path = "../../runtime/vara", optional = true }

# Substrate Client
<<<<<<< HEAD
sc-chain-spec = { version = "4.0.0-dev", git = "https://github.com/gear-tech/substrate.git", branch = "gear-stable" }
=======
sc-block-builder = { version = "0.10.0-dev", git = "https://github.com/gear-tech/substrate.git", branch = "gear-stable" }
sc-chain-spec = { version = "4.0.0-dev", git = "https://github.com/gear-tech/substrate.git", branch = "gear-stable" }
sc-authority-discovery = { version = "0.10.0-dev", git = "https://github.com/gear-tech/substrate.git", branch = "gear-stable" }
>>>>>>> 06271b3d
sc-executor = { version = "0.10.0-dev", git = "https://github.com/gear-tech/substrate.git", branch = "gear-stable", features = [
	"wasmtime",
	"wasmer-sandbox",
	"wasmer-cache",
] }
sc-service = { version = "0.10.0-dev", git = "https://github.com/gear-tech/substrate.git", branch = "gear-stable", features = [
	"wasmtime",
] }
sc-telemetry = { version = "4.0.0-dev", git = "https://github.com/gear-tech/substrate.git", branch = "gear-stable" }
sc-keystore = { version = "4.0.0-dev", git = "https://github.com/gear-tech/substrate.git", branch = "gear-stable" }
sc-network = { version = "0.10.0-dev", git = "https://github.com/gear-tech/substrate.git", branch = "gear-stable" }
sc-network-common = { version = "0.10.0-dev", git = "https://github.com/gear-tech/substrate.git", branch = "gear-stable" }
sc-transaction-pool = { version = "4.0.0-dev", git = "https://github.com/gear-tech/substrate.git", branch = "gear-stable" }
sc-transaction-pool-api = { version = "4.0.0-dev", git = "https://github.com/gear-tech/substrate.git", branch = "gear-stable" }
sc-rpc-api = { version = "0.10.0-dev", git = "https://github.com/gear-tech/substrate.git", branch = "gear-stable" }
sc-consensus = { version = "0.10.0-dev", git = "https://github.com/gear-tech/substrate.git", branch = "gear-stable" }
sc-consensus-epochs = { version = "0.10.0-dev", git = "https://github.com/gear-tech/substrate.git", branch = "gear-stable" }
sc-consensus-babe = { version = "0.10.0-dev", git = "https://github.com/gear-tech/substrate.git", branch = "gear-stable" }
sc-consensus-babe-rpc = { version = "0.10.0-dev", git = "https://github.com/gear-tech/substrate.git", branch = "gear-stable" }
sc-finality-grandpa = { version = "0.10.0-dev", git = "https://github.com/gear-tech/substrate.git", branch = "gear-stable" }
sc-finality-grandpa-rpc = { version = "0.10.0-dev", git = "https://github.com/gear-tech/substrate.git", branch = "gear-stable" }
sc-client-api = { version = "4.0.0-dev", git = "https://github.com/gear-tech/substrate.git", branch = "gear-stable" }
sc-rpc = { version = "4.0.0-dev", git = "https://github.com/gear-tech/substrate.git", branch = "gear-stable" }
<<<<<<< HEAD
sc-sync-state-rpc = { version = "0.10.0-dev", git = "https://github.com/gear-tech/substrate.git", branch = "gear-stable" }
=======
sc-rpc-spec-v2 = { version = "0.10.0-dev", git = "https://github.com/gear-tech/substrate.git", branch = "gear-stable" }
sc-sync-state-rpc = { version = "0.10.0-dev", git = "https://github.com/gear-tech/substrate.git", branch = "gear-stable" }
sc-sysinfo = { version = "6.0.0-dev", git = "https://github.com/gear-tech/substrate.git", branch = "gear-stable" }
>>>>>>> 06271b3d

# Substrate Primitives
sp-core = { version = "6.0.0", git = "https://github.com/gear-tech/substrate.git", branch = "gear-stable" }
sp-api = { version = "4.0.0-dev", git = "https://github.com/gear-tech/substrate.git", branch = "gear-stable" }
sp-authorship = { version = "4.0.0-dev", git = "https://github.com/gear-tech/substrate.git", branch = "gear-stable" }
sp-authority-discovery = { version = "4.0.0-dev", git = "https://github.com/gear-tech/substrate.git", branch = "gear-stable" }
sp-consensus = { version = "0.10.0-dev", git = "https://github.com/gear-tech/substrate.git", branch = "gear-stable" }
sp-consensus-babe = { version = "0.10.0-dev", git = "https://github.com/gear-tech/substrate.git", branch = "gear-stable" }
sp-transaction-pool = { version = "4.0.0-dev", git = "https://github.com/gear-tech/substrate.git", branch = "gear-stable" }
sp-finality-grandpa = { version = "4.0.0-dev", git = "https://github.com/gear-tech/substrate.git", branch = "gear-stable" }
sp-runtime = { version = "6.0.0", git = "https://github.com/gear-tech/substrate.git", branch = "gear-stable" }
sp-timestamp = { version = "4.0.0-dev", git = "https://github.com/gear-tech/substrate.git", branch = "gear-stable" }
sp-blockchain = { version = "4.0.0-dev", git = "https://github.com/gear-tech/substrate.git", branch = "gear-stable" }
sp-block-builder = { version = "4.0.0-dev", git = "https://github.com/gear-tech/substrate.git", branch = "gear-stable" }
sp-keystore = { version = "0.12.0", git = "https://github.com/gear-tech/substrate.git", branch = "gear-stable" }
sp-trie = { version = "6.0.0", git = "https://github.com/gear-tech/substrate.git", branch = "gear-stable" }
sp-storage = { version = "6.0.0", git = "https://github.com/gear-tech/substrate.git", branch = "gear-stable" }
sp-offchain = { version = "4.0.0-dev", git = "https://github.com/gear-tech/substrate.git", branch = "gear-stable" }
sp-session = { version = "4.0.0-dev", git = "https://github.com/gear-tech/substrate.git", branch = "gear-stable" }

# Frame Pallets
pallet-transaction-payment = { version = "4.0.0-dev", default-features = false, git = "https://github.com/gear-tech/substrate.git", branch = "gear-stable" }
pallet-transaction-payment-rpc = { version = "4.0.0-dev", default-features = false, git = "https://github.com/gear-tech/substrate.git", branch = "gear-stable" }
pallet-transaction-payment-rpc-runtime-api = { version = "4.0.0-dev", git = "https://github.com/gear-tech/substrate.git", branch = "gear-stable" }
pallet-staking = { version = "4.0.0-dev", default-features = false, git = "https://github.com/gear-tech/substrate.git", branch = "gear-stable", optional = true }

# Substrate Other
frame-benchmarking = { version = "4.0.0-dev", git = "https://github.com/gear-tech/substrate.git", branch = "gear-stable" }
frame-benchmarking-cli = { version = "4.0.0-dev", git = "https://github.com/gear-tech/substrate.git", branch = "gear-stable" }
substrate-frame-rpc-system = { version = "4.0.0-dev", git = "https://github.com/gear-tech/substrate.git", branch = "gear-stable" }
frame-support = { version = "4.0.0-dev", git = "https://github.com/gear-tech/substrate.git", branch = "gear-stable" }
frame-system = { version = "4.0.0-dev", git = "https://github.com/gear-tech/substrate.git", branch = "gear-stable" }
frame-system-rpc-runtime-api = { version = "4.0.0-dev", git = "https://github.com/gear-tech/substrate.git", branch = "gear-stable" }
substrate-state-trie-migration-rpc = { version = "4.0.0-dev", git = "https://github.com/gear-tech/substrate.git", branch = "gear-stable" }
try-runtime-cli = { version = "0.10.0-dev", optional = true, git = "https://github.com/gear-tech/substrate.git", branch = "gear-stable" }
prometheus-endpoint = { package = "substrate-prometheus-endpoint", version = "0.10.0-dev", git = "https://github.com/gear-tech/substrate.git", branch = "gear-stable" }

[build-dependencies]
substrate-build-script-utils = { version = "3.0.0", git = "https://github.com/gear-tech/substrate.git", branch = "gear-stable" }

[features]
gear-native = [
	"gear-runtime",
]
vara-native = [
	"vara-runtime",
	"pallet-staking",
]
lazy-pages = [
	"gear-runtime?/lazy-pages",
	"vara-runtime?/lazy-pages",
]
runtime-benchmarks = [
 	"frame-benchmarking/runtime-benchmarks",
 	"frame-benchmarking-cli/runtime-benchmarks",
	"gear-runtime?/runtime-benchmarks",
	"vara-runtime?/runtime-benchmarks",
]
debug-mode = [
	"gear-runtime?/debug-mode",
	"vara-runtime?/debug-mode",
]
try-runtime = [
	"gear-runtime?/try-runtime",
	"vara-runtime?/try-runtime",
	"try-runtime-cli",
]<|MERGE_RESOLUTION|>--- conflicted
+++ resolved
@@ -17,10 +17,7 @@
 futures-timer = "3.0.1"
 hex-literal = "0.3.4"
 jsonrpsee = { version = "0.15.1", features = ["server"] }
-<<<<<<< HEAD
-=======
 log = "0.4.17"
->>>>>>> 06271b3d
 serde = { version = "1.0.136", features = ["derive"] }
 
 # Gear
@@ -36,13 +33,9 @@
 vara-runtime = { path = "../../runtime/vara", optional = true }
 
 # Substrate Client
-<<<<<<< HEAD
-sc-chain-spec = { version = "4.0.0-dev", git = "https://github.com/gear-tech/substrate.git", branch = "gear-stable" }
-=======
 sc-block-builder = { version = "0.10.0-dev", git = "https://github.com/gear-tech/substrate.git", branch = "gear-stable" }
 sc-chain-spec = { version = "4.0.0-dev", git = "https://github.com/gear-tech/substrate.git", branch = "gear-stable" }
 sc-authority-discovery = { version = "0.10.0-dev", git = "https://github.com/gear-tech/substrate.git", branch = "gear-stable" }
->>>>>>> 06271b3d
 sc-executor = { version = "0.10.0-dev", git = "https://github.com/gear-tech/substrate.git", branch = "gear-stable", features = [
 	"wasmtime",
 	"wasmer-sandbox",
@@ -66,13 +59,9 @@
 sc-finality-grandpa-rpc = { version = "0.10.0-dev", git = "https://github.com/gear-tech/substrate.git", branch = "gear-stable" }
 sc-client-api = { version = "4.0.0-dev", git = "https://github.com/gear-tech/substrate.git", branch = "gear-stable" }
 sc-rpc = { version = "4.0.0-dev", git = "https://github.com/gear-tech/substrate.git", branch = "gear-stable" }
-<<<<<<< HEAD
-sc-sync-state-rpc = { version = "0.10.0-dev", git = "https://github.com/gear-tech/substrate.git", branch = "gear-stable" }
-=======
 sc-rpc-spec-v2 = { version = "0.10.0-dev", git = "https://github.com/gear-tech/substrate.git", branch = "gear-stable" }
 sc-sync-state-rpc = { version = "0.10.0-dev", git = "https://github.com/gear-tech/substrate.git", branch = "gear-stable" }
 sc-sysinfo = { version = "6.0.0-dev", git = "https://github.com/gear-tech/substrate.git", branch = "gear-stable" }
->>>>>>> 06271b3d
 
 # Substrate Primitives
 sp-core = { version = "6.0.0", git = "https://github.com/gear-tech/substrate.git", branch = "gear-stable" }
