--- conflicted
+++ resolved
@@ -364,14 +364,12 @@
         }
     }
 
-<<<<<<< HEAD
+    fn send_value(&mut self, _from: ProgramId, _to: Option<ProgramId>, _value: u128) {
+        // "TODO https://github.com/gear-tech/gear/issues/644"
+    }
+
     fn store_new_programs(&mut self, _: BTreeMap<CodeHash, Vec<(ProgramId, MessageId)>>) {
-        // todo [sab]
-        unimplemented!()
-=======
-    fn send_value(&mut self, _from: ProgramId, _to: Option<ProgramId>, _value: u128) {
-        todo!("TODO https://github.com/gear-tech/gear/issues/644")
->>>>>>> 9cc70eb1
+        todo!("todo [sab]")
     }
 }
 
