// This file is part of Gear.

// Copyright (C) 2021-2022 Gear Technologies Inc.
// SPDX-License-Identifier: GPL-3.0-or-later WITH Classpath-exception-2.0

// This program is free software: you can redistribute it and/or modify
// it under the terms of the GNU General Public License as published by
// the Free Software Foundation, either version 3 of the License, or
// (at your option) any later version.

// This program is distributed in the hope that it will be useful,
// but WITHOUT ANY WARRANTY; without even the implied warranty of
// MERCHANTABILITY or FITNESS FOR A PARTICULAR PURPOSE. See the
// GNU General Public License for more details.

// You should have received a copy of the GNU General Public License
// along with this program. If not, see <https://www.gnu.org/licenses/>.

<<<<<<< HEAD
use crate::address::Address;
use crate::check::ExecutionContext;
use crate::js::{MetaData, MetaType};
use crate::sample::{PayloadVariant, Test};
use crate::Ext;
use core_processor::{common::*, configs::*};
=======
use crate::{
    address::Address,
    check::ExecutionContext,
    js::{MetaData, MetaType},
    sample::{PayloadVariant, Test},
};
use core_processor::{common::*, configs::*, Ext};
>>>>>>> 9bd56a0a
use gear_backend_common::Environment;
use gear_core::{
    code::{Code, CodeAndId},
    ids::{MessageId, ProgramId},
    message::{Dispatch, DispatchKind, IncomingDispatch, IncomingMessage, Message},
};
use regex::Regex;
use std::{
    io::{Error as IoError, ErrorKind as IoErrorKind},
    time::{SystemTime, UNIX_EPOCH},
};
use wasm_instrument::gas_metering::ConstantCostRules;

pub const EXISTENTIAL_DEPOSIT: u128 = 500;
pub const OUTGOING_LIMIT: u32 = 1024;

pub fn parse_payload(payload: String) -> String {
    let program_id_regex = Regex::new(r"\{(?P<id>[0-9]+)\}").unwrap();
    let account_regex = Regex::new(r"\{(?P<id>[a-z]+)\}").unwrap();

    // Insert ProgramId
    let mut s = payload;
    while let Some(caps) = program_id_regex.captures(&s) {
        let id = caps["id"].parse::<u64>().unwrap();
        s = s.replace(&caps[0], &hex::encode(ProgramId::from(id).as_ref()));
    }

    while let Some(caps) = account_regex.captures(&s) {
        let id = &caps["id"];
        s = s.replace(
            &caps[0],
            &hex::encode(Address::Account(id.to_string()).to_program_id().as_ref()),
        );
    }

    s
}

pub const SOME_FIXED_USER: u64 = 1000001;
pub const GAS_LIMIT: u64 = 100_000_000_000;

#[derive(Clone, Debug)]
pub struct InitMessage {
    pub id: ProgramId,
    pub code: Vec<u8>,
    pub message: IncomingMessage,
}

impl From<InitMessage> for IncomingDispatch {
    fn from(other: InitMessage) -> Self {
        IncomingDispatch::new(DispatchKind::Init, other.message, None)
    }
}

pub fn init_program<E, JH>(
    message: InitMessage,
    block_info: BlockInfo,
    journal_handler: &mut JH,
) -> anyhow::Result<()>
where
    E: Environment<Ext>,
    JH: JournalHandler + CollectState + ExecutionContext,
{
    let code = Code::try_new(message.code.clone(), 1, |_| ConstantCostRules::default())
        .map_err(|e| anyhow::anyhow!("Error initialisation: {:?}", &e))?;

    if code.static_pages() > AllocationsConfig::default().max_pages {
        return Err(anyhow::anyhow!(
            "Error initialisation: memory limit exceeded"
        ));
    }

    let program = journal_handler.store_program(message.id, code, message.message.id());
    let program_id = program.id();
    journal_handler.write_gas(message.message.id(), message.message.gas_limit());

    let journal = core_processor::process::<Ext, E>(
        Some(ExecutableActor {
            program,
            balance: 0,
            pages_data: Default::default(),
        }),
        message.into(),
        block_info,
        Default::default(),
        EXISTENTIAL_DEPOSIT,
        Default::default(),
        program_id,
        u64::MAX,
        OUTGOING_LIMIT,
        Default::default(),
    );

    core_processor::handle_journal(journal, journal_handler);

    Ok(())
}

pub fn init_fixture<E, JH>(
    test: &Test,
    fixture_no: usize,
    journal_handler: &mut JH,
) -> anyhow::Result<()>
where
    E: Environment<Ext>,
    JH: JournalHandler + CollectState + ExecutionContext,
{
    let mut nonce = 1;

    if let Some(codes) = &test.codes {
        for code in codes {
            let code_bytes = std::fs::read(&code.path)
                .map_err(|e| IoError::new(IoErrorKind::Other, format!("`{}': {}", code.path, e)))?;
            let code = Code::try_new(code_bytes.clone(), 1, |_| ConstantCostRules::default())
                .map_err(|e| anyhow::anyhow!("Error initialisation: {:?}", &e))?;

            let (code, code_id) = CodeAndId::new(code).into_parts();

            journal_handler.store_code(code_id, code);
            journal_handler.store_original_code(&code_bytes);
        }
    }

    for program in &test.programs {
        let program_path = program.path.clone();
        let code = std::fs::read(&program_path)
            .map_err(|e| IoError::new(IoErrorKind::Other, format!("`{}': {}", program_path, e)))?;
        let mut init_message = Vec::new();
        if let Some(init_msg) = &program.init_message {
            init_message = match init_msg {
                PayloadVariant::Utf8(s) => parse_payload(s.clone()).into_bytes(),
                PayloadVariant::Custom(v) => {
                    let meta_type = MetaType::InitInput;

                    let payload =
                        parse_payload(serde_json::to_string(&v).expect("Cannot convert to string"));

                    let json = MetaData::Json(payload);

                    let wasm = crate::sample::get_meta_wasm_path(program_path);

                    json.convert(&wasm, &meta_type)
                        .expect("Unable to get bytes")
                        .into_bytes()
                }
                _ => init_msg.clone().into_raw(),
            }
        }
        let mut init_source: ProgramId = SOME_FIXED_USER.into();
        if let Some(source) = &program.source {
            init_source = source.to_program_id();
        }

        let message_id = MessageId::from(nonce);
        let id = program.id.to_program_id();

        init_program::<E, JH>(
            InitMessage {
                id,
                code,
                message: IncomingMessage::new(
                    message_id,
                    init_source,
                    init_message,
                    program.init_gas_limit.unwrap_or(GAS_LIMIT),
                    program.init_value.unwrap_or(0) as u128,
                    None,
                ),
            },
            Default::default(),
            journal_handler,
        )?;

        nonce += 1;
    }

    let fixture = &test.fixtures[fixture_no];

    for message in &fixture.messages {
        let payload = match &message.payload {
            Some(PayloadVariant::Utf8(s)) => parse_payload(s.clone()).as_bytes().to_vec(),
            Some(PayloadVariant::Custom(v)) => {
                let meta_type = MetaType::HandleInput;

                let payload =
                    parse_payload(serde_json::to_string(&v).expect("Cannot convert to string"));

                let json = MetaData::Json(payload);

                let wasm = crate::sample::get_meta_wasm_path(
                    test.programs
                        .iter()
                        .filter(|p| p.id == message.destination)
                        .last()
                        .expect("Program not found")
                        .path
                        .clone(),
                );
                json.convert(&wasm, &meta_type)
                    .expect("Unable to get bytes")
                    .into_bytes()
            }
            _ => message
                .payload
                .as_ref()
                .map(|payload| payload.clone().into_raw())
                .unwrap_or_default(),
        };

        let message_id = MessageId::from(nonce);
        let gas_limit = message.gas_limit.unwrap_or(GAS_LIMIT);

        let mut message_source: ProgramId = SOME_FIXED_USER.into();
        if let Some(source) = &message.source {
            message_source = source.to_program_id();
        }

        let message = Message::new(
            message_id,
            message_source,
            message.destination.to_program_id(),
            payload,
            Some(gas_limit),
            message.value.unwrap_or_default() as _,
            None,
        );
        let dispatch = Dispatch::new(DispatchKind::Handle, message);

        journal_handler.send_dispatch(Default::default(), dispatch);

        nonce += 1;
    }

    Ok(())
}

pub fn run<JH, E>(
    steps: Option<usize>,
    journal_handler: &mut JH,
) -> Vec<(State, anyhow::Result<()>)>
where
    JH: JournalHandler + CollectState + ExecutionContext,
    E: Environment<Ext>,
{
    let mut results = Vec::new();
    let mut state = journal_handler.collect();
    results.push((state.clone(), Ok(())));

    if let Some(steps) = steps {
        for step_no in 0..steps {
            let height = step_no as u32;
            let timestamp = SystemTime::now()
                .duration_since(UNIX_EPOCH)
                .map(|d| d.as_millis())
                .unwrap_or(0) as u64;

            if let Some((dispatch, gas_limit)) = state.dispatch_queue.pop_front() {
                let program_id = dispatch.destination();

                let actor = state.actors.get(&program_id).cloned();

                let journal = core_processor::process::<Ext, E>(
                    actor.unwrap_or_else(|| {
                        panic!("Error: Message to user {:?} in dispatch queue!", program_id)
                    }),
                    dispatch.into_incoming(gas_limit),
                    BlockInfo { height, timestamp },
                    Default::default(),
                    EXISTENTIAL_DEPOSIT,
                    Default::default(),
                    program_id,
                    u64::MAX,
                    OUTGOING_LIMIT,
                    Default::default(),
                );

                core_processor::handle_journal(journal, journal_handler);

                log::debug!("step: {}", step_no + 1);
            }

            state = journal_handler.collect();
            log::debug!("{:?}", state);
            results.push((state.clone(), Ok(())));
        }
    } else {
        let mut counter = 0;
        while let Some((dispatch, gas_limit)) = state.dispatch_queue.pop_front() {
            let program_id = dispatch.destination();

            let actor = state.actors.get(&program_id).cloned();
            let timestamp = SystemTime::now()
                .duration_since(UNIX_EPOCH)
                .map(|d| d.as_millis())
                .unwrap_or(0) as u64;

            let journal = core_processor::process::<Ext, E>(
                actor.unwrap_or_else(|| {
                    panic!("Error: Message to user {:?} in dispatch queue!", program_id)
                }),
                dispatch.into_incoming(gas_limit),
                BlockInfo {
                    height: counter,
                    timestamp,
                },
                Default::default(),
                EXISTENTIAL_DEPOSIT,
                Default::default(),
                program_id,
                u64::MAX,
                OUTGOING_LIMIT,
                Default::default(),
            );
            counter += 1;

            core_processor::handle_journal(journal, journal_handler);

            state = journal_handler.collect();

            log::debug!("{:?}", state);
            results.push((state.clone(), Ok(())));
        }
    }

    results
}<|MERGE_RESOLUTION|>--- conflicted
+++ resolved
@@ -16,22 +16,14 @@
 // You should have received a copy of the GNU General Public License
 // along with this program. If not, see <https://www.gnu.org/licenses/>.
 
-<<<<<<< HEAD
-use crate::address::Address;
-use crate::check::ExecutionContext;
-use crate::js::{MetaData, MetaType};
-use crate::sample::{PayloadVariant, Test};
-use crate::Ext;
-use core_processor::{common::*, configs::*};
-=======
 use crate::{
+    Ext,
     address::Address,
     check::ExecutionContext,
     js::{MetaData, MetaType},
     sample::{PayloadVariant, Test},
 };
 use core_processor::{common::*, configs::*, Ext};
->>>>>>> 9bd56a0a
 use gear_backend_common::Environment;
 use gear_core::{
     code::{Code, CodeAndId},
