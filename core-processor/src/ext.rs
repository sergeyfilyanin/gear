// This file is part of Gear.

// Copyright (C) 2021 Gear Technologies Inc.
// SPDX-License-Identifier: GPL-3.0-or-later WITH Classpath-exception-2.0

// This program is free software: you can redistribute it and/or modify
// it under the terms of the GNU General Public License as published by
// the Free Software Foundation, either version 3 of the License, or
// (at your option) any later version.

// This program is distributed in the hope that it will be useful,
// but WITHOUT ANY WARRANTY; without even the implied warranty of
// MERCHANTABILITY or FITNESS FOR A PARTICULAR PURPOSE. See the
// GNU General Public License for more details.

// You should have received a copy of the GNU General Public License
// along with this program. If not, see <https://www.gnu.org/licenses/>.

use crate::{
    configs::{AllocationsConfig, BlockInfo},
    id::BlakeMessageIdGenerator,
    lazy_pages,
};
<<<<<<< HEAD
use alloc::{collections::BTreeMap, vec::Vec};
use codec::Encode;
=======
use alloc::collections::BTreeMap;
use alloc::vec;
use gear_backend_common::ExtInfo;
>>>>>>> 8bf8d699
use gear_core::{
    env::Ext as EnvExt,
    gas::{ChargeResult, GasAmount, GasCounter},
    memory::{MemoryContext, PageNumber},
<<<<<<< HEAD
    message::{ExitCode, MessageContext, MessageId, OutgoingPacket, ReplyPacket},
    program::{CodeHash, ProgramId},
=======
    message::{ExitCode, MessageContext, MessageId, MessageState, OutgoingPacket, ReplyPacket},
    program::ProgramId,
>>>>>>> 8bf8d699
};

/// Structure providing externalities for running host functions.
pub struct Ext {
    /// Gas counter.
    pub gas_counter: GasCounter,
    /// Memory context.
    pub memory_context: MemoryContext,
    /// Message context.
    pub message_context: MessageContext<BlakeMessageIdGenerator>,
    /// Block info.
    pub block_info: BlockInfo,
    /// Allocations config.
    pub config: AllocationsConfig,
    /// Is lazy-pages mode enabled ?
    pub lazy_pages_enabled: Option<lazy_pages::LazyPagesEnabled>,
    /// Any guest code panic explanation, if available.
    pub error_explanation: Option<&'static str>,
<<<<<<< HEAD
    /// Flag signaling whether the execution interrupts and goes to the waiting state.
    pub waited: bool,
    /// Map of code hashes to program ids of future programs, which are planned to be
    /// initialized with the corresponding code (with the same code hash).
    pub program_candidates_data: BTreeMap<CodeHash, Vec<(ProgramId, MessageId)>>,
=======
    /// Contains argument to the `exit` if it was called.
    pub exit_argument: Option<ProgramId>,
}

impl From<Ext> for ExtInfo {
    fn from(ext: Ext) -> ExtInfo {
        let lazy_pages_numbers = lazy_pages::get_lazy_pages_numbers();
        let mut accessed_pages_numbers = ext.memory_context.allocations().clone();

        // accessed pages are all pages except current lazy pages
        lazy_pages_numbers.into_iter().for_each(|p| {
            accessed_pages_numbers.remove(&p.into());
        });

        let mut accessed_pages = BTreeMap::new();
        for page in accessed_pages_numbers {
            let mut buf = vec![0u8; PageNumber::size()];
            ext.get_mem(page.offset(), &mut buf);
            accessed_pages.insert(page, buf);
        }

        let nonce = ext.message_context.nonce();

        let MessageState {
            outgoing,
            reply,
            awakening,
        } = ext.message_context.into_state();

        let gas_amount: GasAmount = ext.gas_counter.into();

        let trap_explanation = ext.error_explanation;

        ExtInfo {
            gas_amount,
            pages: ext.memory_context.allocations().clone(),
            accessed_pages,
            outgoing,
            reply,
            awakening,
            nonce,
            trap_explanation,
            exit_argument: ext.exit_argument,
        }
    }
>>>>>>> 8bf8d699
}

impl Ext {
    fn return_and_store_err<T>(
        &mut self,
        result: Result<T, &'static str>,
    ) -> Result<T, &'static str> {
        result.map_err(|err| {
            self.error_explanation = Some(err);
            err
        })
    }
}

impl EnvExt for Ext {
    fn alloc(&mut self, pages_num: PageNumber) -> Result<PageNumber, &'static str> {
        // Greedily charge gas for allocations
        self.charge_gas(pages_num.raw() * self.config.alloc_cost as u32)?;
        // Greedily charge gas for grow
        self.charge_gas(pages_num.raw() * self.config.mem_grow_cost as u32)?;

        let old_mem_size = self.memory_context.memory().size().raw();

        // New pages allocation may change wasm memory buffer location.
        // So, if lazy-pages are enabled we remove protections from lazy-pages
        // and returns it back for new wasm memory buffer pages.
        // Also we correct lazy-pages info if need.
        let old_mem_addr = if self.lazy_pages_enabled.is_some() {
            let mem_addr = self.get_wasm_memory_begin_addr();
            lazy_pages::remove_lazy_pages_prot(mem_addr);
            mem_addr
        } else {
            0
        };

        let result = self
            .memory_context
            .alloc(pages_num)
            .map_err(|_e| "Allocation error");

        if result.is_err() {
            return self.return_and_store_err(result);
        }

        if self.lazy_pages_enabled.is_some() {
            let new_mem_addr = self.get_wasm_memory_begin_addr();
            lazy_pages::protect_lazy_pages_and_update_wasm_mem_addr(old_mem_addr, new_mem_addr);
        }

        // Returns back greedily used gas for grow
        let new_mem_size = self.memory_context.memory().size().raw();
        let grow_pages_num = new_mem_size - old_mem_size;
        let mut gas_to_return_back =
            self.config.mem_grow_cost * (pages_num.raw() - grow_pages_num) as u64;

        // Returns back greedily used gas for allocations
        let first_page = result.unwrap().raw();
        let last_page = first_page + pages_num.raw() - 1;
        let mut new_alloced_pages_num = 0;
        for page in first_page..=last_page {
            if !self.memory_context.is_init_page(page.into()) {
                new_alloced_pages_num += 1;
            }
        }
        gas_to_return_back +=
            self.config.alloc_cost * (pages_num.raw() - new_alloced_pages_num) as u64;

        self.refund_gas(gas_to_return_back as u32)?;

        self.return_and_store_err(result)
    }

    fn block_height(&self) -> u32 {
        self.block_info.height
    }

    fn block_timestamp(&self) -> u64 {
        self.block_info.timestamp
    }

    fn send_init(&mut self) -> Result<usize, &'static str> {
        let result = self
            .message_context
            .send_init()
            .map_err(|_e| "Message init error");

        self.return_and_store_err(result)
    }

    fn send_push(&mut self, handle: usize, buffer: &[u8]) -> Result<(), &'static str> {
        let result = self
            .message_context
            .send_push(handle, buffer)
            .map_err(|_e| "Payload push error");

        self.return_and_store_err(result)
    }

    fn reply_push(&mut self, buffer: &[u8]) -> Result<(), &'static str> {
        let result = self
            .message_context
            .reply_push(buffer)
            .map_err(|_e| "Reply payload push error");

        self.return_and_store_err(result)
    }

    fn send_commit(
        &mut self,
        handle: usize,
        msg: OutgoingPacket,
    ) -> Result<MessageId, &'static str> {
        if self.gas_counter.reduce(msg.gas_limit()) != ChargeResult::Enough {
            return self
                .return_and_store_err(Err("Gas limit exceeded while trying to send message"));
        };

        let result = self
            .message_context
            .send_commit(handle, msg)
            .map_err(|_e| "Message commit error");

        self.return_and_store_err(result)
    }

    fn reply_commit(&mut self, msg: ReplyPacket) -> Result<MessageId, &'static str> {
        if self.gas_counter.reduce(msg.gas_limit()) != ChargeResult::Enough {
            return self.return_and_store_err(Err("Gas limit exceeded while trying to reply"));
        };

        let result = self
            .message_context
            .reply_commit(msg)
            .map_err(|_e| "Reply commit error");

        self.return_and_store_err(result)
    }

    fn reply_to(&self) -> Option<(MessageId, ExitCode)> {
        self.message_context.current().reply()
    }

    fn source(&mut self) -> ProgramId {
        self.message_context.current().source()
    }

    fn exit(&mut self, value_destination: ProgramId) -> Result<(), &'static str> {
        if self.exit_argument.is_some() {
            Err("Cannot call `exit' twice")
        } else {
            self.exit_argument = Some(value_destination);
            Ok(())
        }
    }

    fn message_id(&mut self) -> MessageId {
        self.message_context.current().id()
    }

    fn program_id(&self) -> ProgramId {
        self.memory_context.program_id()
    }

    fn free(&mut self, ptr: PageNumber) -> Result<(), &'static str> {
        let result = self.memory_context.free(ptr).map_err(|_e| "Free error");

        // Returns back gas for allocated page if it's new
        if !self.memory_context.is_init_page(ptr) {
            self.refund_gas(self.config.alloc_cost as u32)?;
        }

        self.return_and_store_err(result)
    }

    fn debug(&mut self, data: &str) -> Result<(), &'static str> {
        log::debug!(target: "gwasm", "DEBUG: {}", data);

        Ok(())
    }

    fn set_mem(&mut self, ptr: usize, val: &[u8]) {
        self.memory_context
            .memory()
            .write(ptr, val)
            // TODO: remove and propagate error, issue #97
            .expect("Memory out of bounds.");
    }

    fn get_mem(&self, ptr: usize, buffer: &mut [u8]) {
        self.memory_context.memory().read(ptr, buffer);
    }

    fn msg(&mut self) -> &[u8] {
        self.message_context.current().payload()
    }

    fn charge_gas(&mut self, val: u32) -> Result<(), &'static str> {
        if self.gas_counter.charge(val as u64) == ChargeResult::Enough {
            Ok(())
        } else {
            self.return_and_store_err(Err("Gas limit exceeded"))
        }
    }

    fn refund_gas(&mut self, val: u32) -> Result<(), &'static str> {
        if self.gas_counter.refund(val as u64) == ChargeResult::Enough {
            Ok(())
        } else {
            self.return_and_store_err(Err("Too many gas added"))
        }
    }

    fn gas_available(&mut self) -> u64 {
        self.gas_counter.left()
    }

    fn value(&self) -> u128 {
        self.message_context.current().value()
    }

    fn leave(&mut self) -> Result<(), &'static str> {
        let result = self
            .message_context
            .check_uncommitted()
            .map_err(|_| "There are uncommited messages when leaving");

        self.return_and_store_err(result)
    }

    fn wait(&mut self) -> Result<(), &'static str> {
        let result = self
            .message_context
            .check_uncommitted()
            .map_err(|_| "There are uncommited messages when passing to waiting state");

        self.return_and_store_err(result)
    }

    fn wake(&mut self, waker_id: MessageId) -> Result<(), &'static str> {
        let result = self
            .message_context
            .wake(waker_id)
            .map_err(|_| "Unable to mark the message to be woken");

        self.return_and_store_err(result)
    }

<<<<<<< HEAD
    fn create_program(
        &mut self,
        code_hash: CodeHash,
        salt: &[u8],
        packet: OutgoingPacket,
    ) -> Result<ProgramId, &'static str> {
        let program_id = {
            let mut data = alloc::vec::Vec::with_capacity(code_hash.inner().len() + salt.len());
            code_hash.encode_to(&mut data);
            salt.encode_to(&mut data);
            ProgramId::from_slice(blake2_rfc::blake2b::blake2b(32, &[], &data).as_bytes())
        };

        // Send a message for program creation
        let packet = OutgoingPacket::new(
            program_id,
            packet.payload().to_vec().into(),
            packet.gas_limit(),
            packet.value(),
        );
        let msg_id = self.send(packet)?;

        // Save a program candidate for this run
        let entry = self
            .program_candidates_data
            .entry(code_hash)
            .or_insert(Vec::new());
        entry.push((program_id, msg_id));

        Ok(program_id)
=======
    fn get_wasm_memory_begin_addr(&self) -> usize {
        self.memory_context.memory().get_wasm_memory_begin_addr()
>>>>>>> 8bf8d699
    }
}<|MERGE_RESOLUTION|>--- conflicted
+++ resolved
@@ -21,25 +21,15 @@
     id::BlakeMessageIdGenerator,
     lazy_pages,
 };
-<<<<<<< HEAD
 use alloc::{collections::BTreeMap, vec::Vec};
 use codec::Encode;
-=======
-use alloc::collections::BTreeMap;
-use alloc::vec;
 use gear_backend_common::ExtInfo;
->>>>>>> 8bf8d699
 use gear_core::{
     env::Ext as EnvExt,
     gas::{ChargeResult, GasAmount, GasCounter},
     memory::{MemoryContext, PageNumber},
-<<<<<<< HEAD
-    message::{ExitCode, MessageContext, MessageId, OutgoingPacket, ReplyPacket},
+    message::{ExitCode, MessageContext, MessageId, MessageState, OutgoingPacket, ReplyPacket},
     program::{CodeHash, ProgramId},
-=======
-    message::{ExitCode, MessageContext, MessageId, MessageState, OutgoingPacket, ReplyPacket},
-    program::ProgramId,
->>>>>>> 8bf8d699
 };
 
 /// Structure providing externalities for running host functions.
@@ -58,17 +48,14 @@
     pub lazy_pages_enabled: Option<lazy_pages::LazyPagesEnabled>,
     /// Any guest code panic explanation, if available.
     pub error_explanation: Option<&'static str>,
-<<<<<<< HEAD
-    /// Flag signaling whether the execution interrupts and goes to the waiting state.
-    pub waited: bool,
+    /// Contains argument to the `exit` if it was called.
+    pub exit_argument: Option<ProgramId>,
     /// Map of code hashes to program ids of future programs, which are planned to be
     /// initialized with the corresponding code (with the same code hash).
     pub program_candidates_data: BTreeMap<CodeHash, Vec<(ProgramId, MessageId)>>,
-=======
-    /// Contains argument to the `exit` if it was called.
-    pub exit_argument: Option<ProgramId>,
 }
 
+// todo [sab] add programs
 impl From<Ext> for ExtInfo {
     fn from(ext: Ext) -> ExtInfo {
         let lazy_pages_numbers = lazy_pages::get_lazy_pages_numbers();
@@ -110,7 +97,6 @@
             exit_argument: ext.exit_argument,
         }
     }
->>>>>>> 8bf8d699
 }
 
 impl Ext {
@@ -358,7 +344,10 @@
         self.return_and_store_err(result)
     }
 
-<<<<<<< HEAD
+    fn get_wasm_memory_begin_addr(&self) -> usize {
+        self.memory_context.memory().get_wasm_memory_begin_addr()
+    }
+
     fn create_program(
         &mut self,
         code_hash: CodeHash,
@@ -389,9 +378,5 @@
         entry.push((program_id, msg_id));
 
         Ok(program_id)
-=======
-    fn get_wasm_memory_begin_addr(&self) -> usize {
-        self.memory_context.memory().get_wasm_memory_begin_addr()
->>>>>>> 8bf8d699
     }
 }