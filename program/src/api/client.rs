--- conflicted
+++ resolved
@@ -8,10 +8,6 @@
         Error as JsonRpseeError,
     },
     http_client::{HttpClient, HttpClientBuilder},
-<<<<<<< HEAD
-    types::Params,
-=======
->>>>>>> b775ae49
     ws_client::{WsClient, WsClientBuilder},
 };
 use std::{result::Result as StdResult, time::Duration};
@@ -119,27 +115,4 @@
             Ok(sub)
         })
     }
-<<<<<<< HEAD
-}
-
-// This is ugly; we have to encode to Value's to be compat with the jsonrpc interface.
-// Remove and simplify this once something like https://github.com/paritytech/jsonrpsee/issues/862 is in:
-fn prep_params_for_jsonrpsee(
-    params: Option<Box<RawValue>>,
-) -> StdResult<Params<'static>, RpcError> {
-    let params = match params {
-        Some(params) => params,
-        // No params? avoid any work and bail early.
-        None => return Ok(Params::Array(Vec::new())),
-    };
-    let val = serde_json::to_value(&params).expect("RawValue guarantees valid JSON");
-    let arr = match val {
-        Value::Array(arr) => Ok(arr),
-        _ => Err(RpcError(format!(
-            "RPC Params are expected to be an array but got {params}"
-        ))),
-    }?;
-    Ok(Params::Array(arr))
-=======
->>>>>>> b775ae49
 }