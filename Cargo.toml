[workspace]
resolver = "2"

default-members = ["node/cli"]

members = [
    "common",
    "common/codegen",
    "core",
    "core-backend/common",
    "core-backend/sandbox",
    "core-backend/wasmi",
    "core-processor",
    "core-errors",
    "examples/binaries/*",
    "galloc",
    "gclient",
    "gcore",
    "gear-test",
    "gmeta",
    "gstd",
    "gsys",
    "gtest",
    "node/cli",
    "node/service",
    "node/authorship",
    "pallets/*",
    "program",
    "runtime/gear",
    "runtime/vara",
    "utils/gear-runtime-test-cli",
    "utils/regression-analysis",
    "utils/junit-common",
    "utils/wasm-proc",
    "utils/wasm-builder",
    "utils/wasm-info",
    "utils/economic-checks",
    "utils/economic-checks/fuzz",
    "utils/wasm-gen",
    "utils/wasm-instrument",
    "utils/node-loader/",
    "utils/test-runtime",
    "utils/test-runtime/client",
]

[profile.release]
panic = "unwind"

[profile.release.package.gcore]
opt-level = "s"

[profile.release.package.gstd]
opt-level = "s"

[profile.release.package.gear-test]
opt-level = "s"

[profile.release.package.galloc]
opt-level = "s"

[profile.release.package.gtest]
opt-level = "s"

[profile.production]
inherits = "release"

# Sacrifice compile speed for execution speed by using optimization flags:

# https://doc.rust-lang.org/rustc/linker-plugin-lto.html
lto = "fat"
# https://doc.rust-lang.org/rustc/codegen-options/index.html#codegen-units
codegen-units = 1

[patch.crates-io]
<<<<<<< HEAD
# Two dependecies below goes for `subxt v0.22.0`
sp-core = { version = "7.0.0", git = "https://github.com/gear-tech/substrate.git", branch = "gear-polkadot-v0.9.35" }
sp-runtime = { version = "7.0.0", git = "https://github.com/gear-tech/substrate.git", branch = "gear-polkadot-v0.9.35" }
=======
# Two dependencies below goes for `subxt v0.22.0`
sp-core = { version = "6.0.0", git = "https://github.com/gear-tech/substrate.git", branch = "gear-polkadot-v0.9.33" }
sp-runtime = { version = "6.0.0", git = "https://github.com/gear-tech/substrate.git", branch = "gear-polkadot-v0.9.33" }
>>>>>>> b775ae49
<|MERGE_RESOLUTION|>--- conflicted
+++ resolved
@@ -72,12 +72,6 @@
 codegen-units = 1
 
 [patch.crates-io]
-<<<<<<< HEAD
-# Two dependecies below goes for `subxt v0.22.0`
+# Two dependecies below goes for `subxt v0.25.0`
 sp-core = { version = "7.0.0", git = "https://github.com/gear-tech/substrate.git", branch = "gear-polkadot-v0.9.35" }
-sp-runtime = { version = "7.0.0", git = "https://github.com/gear-tech/substrate.git", branch = "gear-polkadot-v0.9.35" }
-=======
-# Two dependencies below goes for `subxt v0.22.0`
-sp-core = { version = "6.0.0", git = "https://github.com/gear-tech/substrate.git", branch = "gear-polkadot-v0.9.33" }
-sp-runtime = { version = "6.0.0", git = "https://github.com/gear-tech/substrate.git", branch = "gear-polkadot-v0.9.33" }
->>>>>>> b775ae49
+sp-runtime = { version = "7.0.0", git = "https://github.com/gear-tech/substrate.git", branch = "gear-polkadot-v0.9.35" }