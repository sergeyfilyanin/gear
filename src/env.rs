//! Wasmtime environment for running a module
use std::cell::{RefCell, RefMut};
use std::rc::Rc;

use codec::{Decode, Encode};

use crate::memory::PageNumber;
use crate::message::OutgoingMessage;
use crate::program::ProgramId;
use ::anyhow::{self, anyhow};
use wasmtime::{unix::StoreExt, Engine, Extern, Func, Instance, Memory, Module};

fn handle_sigsegv<E: Ext + 'static>(
    ext: &LaterExt<E>,
    mut touched: RefMut<Vec<(PageNumber, PageAction, *const u8)>>,
    base: *mut u8,
    signum: libc::c_int,
    siginfo: *const libc::siginfo_t,
) -> bool {
    // SIGSEGV on Linux, SIGBUS on Mac
    if libc::SIGSEGV == signum || libc::SIGBUS == signum {
        let si_addr: *mut libc::c_void = unsafe { (*siginfo).si_addr() };

        // Any signal from within module's memory we handle ourselves
        let length = 65536;
        let page = ((si_addr as usize) - (base as usize)) / length;

        // Set the base address of the page that the program is trying to access
        let page_base = base.wrapping_add(page * length);

        let access = ext.with(|ext: &mut E| ext.memory_access((page as u32).into()));
        if let Some(last) = touched.last_mut() {
            if last.2 == (si_addr as *const u8).wrapping_sub(base as usize)
                && last.1 == PageAction::Read
                && access == PageAction::Write
            {
                *last = (
                    last.0,
                    PageAction::Write,
                    (si_addr as *const u8).wrapping_sub(base as usize),
                );
                // Remove protections so the execution may resume
                unsafe {
                    libc::mprotect(
                        page_base as *mut libc::c_void,
                        length,
                        libc::PROT_READ | libc::PROT_WRITE,
                    );
                }
                log::debug!("MEMORY: ACCESS PAGE {} WRITE", page);

                true
            } else {
                // Set READ prrotection
                unsafe {
                    libc::mprotect(page_base as *mut libc::c_void, length, libc::PROT_READ);
                }
                touched.push((
                    (page as u32).into(),
                    PageAction::Read,
                    (si_addr as *const u8).wrapping_sub(base as usize),
                ));

                true
            }
        } else if access != PageAction::None {
            // Set READ prrotection
            unsafe {
                libc::mprotect(page_base as *mut libc::c_void, length, libc::PROT_READ);
            }
            touched.push((
                (page as u32).into(),
                PageAction::Read,
                (si_addr as *const u8).wrapping_sub(base as usize),
            ));

            true
        } else {
            touched.push((
                (page as u32).into(),
                PageAction::None,
                (si_addr as *const u8).wrapping_sub(base as usize),
            ));

            false
        }
    } else {
        // Otherwise, we forward to wasmtime's signal handler.
        false
    }
}

#[derive(Clone, Debug, Encode, Decode, PartialEq, Eq, Copy)]
pub enum PageAction {
    Read,
    Write,
    None,
}

pub trait Ext {
    fn alloc(&mut self, pages: PageNumber) -> Result<PageNumber, &'static str>;
    fn send(&mut self, msg: OutgoingMessage) -> Result<(), &'static str>;
    fn source(&mut self) -> Option<ProgramId>;
    fn free(&mut self, ptr: PageNumber) -> Result<(), &'static str>;
    fn debug(&mut self, data: &str) -> Result<(), &'static str>;
    fn set_mem(&mut self, ptr: usize, val: &[u8]);
    fn get_mem(&mut self, ptr: usize, len: usize) -> &[u8];
    fn msg(&mut self) -> &[u8];
    fn memory_access(&self, page: PageNumber) -> PageAction;
    fn memory_lock(&self);
    fn memory_unlock(&self);
    fn gas(&mut self, amount: u32) -> Result<(), &'static str>;
}

struct LaterExt<E: Ext> {
    inner: Rc<RefCell<Option<E>>>,
}

impl<E: Ext> Clone for LaterExt<E> {
    fn clone(&self) -> Self {
        Self { inner: self.inner.clone() }
    }
}

impl<E: Ext> LaterExt<E> {
    fn new() -> Self {
        Self {
            inner: Rc::new(RefCell::new(None))
        }
    }

    fn set(&mut self, e: E) {
        *self.inner.borrow_mut() = Some(e)
    }

    fn with<R>(&self, f: impl FnOnce(&mut E) -> R) -> R {
        let mut brw = self.inner.borrow_mut();
        let mut ext = brw.take().expect("with should be called only when inner is set");
        let res = f(&mut ext);

        *brw = Some(ext);

        res
    }

    fn unset(&mut self) -> E {
        self.inner.borrow_mut().take()
            .expect("Unset should be paired with set and called after")
    }
}

/// Environment to run one module at a time providing Ext.
pub struct Environment<E: Ext + 'static> {
    store: wasmtime::Store,
    ext: LaterExt<E>,
    send: Func,
    source: Func,
    alloc: Func,
    free: Func,
    size: Func,
    read: Func,
    debug: Func,
    gas: Func,
}

impl<E: Ext + 'static> Environment<E> {
    pub fn new() -> Self {
        let store = wasmtime::Store::default();

        let ext = LaterExt::new();

        let alloc = {
            let ext = ext.clone();
            Func::wrap(&store, move |pages: i32| {
                let pages = pages as u32;

                let ptr = match ext.with(|ext: &mut E| ext.alloc(pages.into())) {
                    Ok(ptr) => ptr.raw(),
                    _ => { return Ok(0u32); }
                };

                log::debug!("ALLOC: {} pages at {}", pages, ptr);

                Ok(ptr)
            })
        };

        let send = {
            let ext = ext.clone();
            Func::wrap(
                &store,
                move |program_id_ptr: i32, message_ptr: i32, message_len: i32, gas_limit: i64| {
                    let message_ptr = message_ptr as u32 as usize;
                    let message_len = message_len as u32 as usize;
                    if let Err(_) = ext.with(|ext: &mut E| {
                        let data = ext.get_mem(message_ptr, message_len).to_vec();
                        let program_id = ProgramId::from_slice(ext.get_mem(program_id_ptr as isize as _, 32));
                        
                        ext.send(OutgoingMessage::new(
                            program_id,
                            data.into(),
                            gas_limit as _,
                        ))
                    }) {
                        return Err(wasmtime::Trap::new("Trapping: unable to send message"));
                    }

                    Ok(())
                },
            )
        };

        let free = {
            let ext = ext.clone();
            Func::wrap(&store, move |page: i32| {
                let page = page as u32;
                if let Err(e) = ext.with(|ext: &mut E| ext.free(page.into())) {
                    log::debug!("FREE ERROR: {:?}", e);
                } else {
                    log::debug!("FREE: {}", page);
                }
                Ok(())
            })
        };

        let size = {
            let ext = ext.clone();
            Func::wrap(&store, move || ext.with(|ext: &mut E| ext.msg().len() as isize as i32))
        };

        let read = {
            let ext = ext.clone();
            Func::wrap(&store, move |at: i32, len: i32, dest: i32| {
                let at = at as u32 as usize;
                let len = len as u32 as usize;
                let dest = dest as u32 as usize;
                ext.with(|ext: &mut E| {
                    let msg = ext.msg().to_vec();
<<<<<<< HEAD
                    ext.set_mem(dest, &msg[at..at + len])
                        .map_err(|e| log::error!("Write memory err: {}", e))
                        .ok();
=======
                    ext.set_mem(dest, &msg[at..at+len]);
>>>>>>> 4d8f6385
                });
                Ok(())
            })
        };

        let debug = {
            let ext = ext.clone();
<<<<<<< HEAD
            Func::wrap(&store, move |str_ptr: i32, str_len: i32| {
                let str_ptr = str_ptr as u32 as usize;
                let str_len = str_len as u32 as usize;
                ext.with(|ext: &mut E| {
                    let debug_str = unsafe {
                        let mut debug_str = vec![0; str_len];
                        ext.get_mem(str_ptr, debug_str.as_mut_slice())
                            .map_err(|e| log::error!("Read memory err: {}", e))
                            .ok();
                        String::from_utf8_unchecked(debug_str)
                    };
                    log::debug!("DEBUG: {}", debug_str);
                });
=======
            Func::wrap(
                &store,
                move |str_ptr: i32, str_len: i32| {
                    let str_ptr = str_ptr as u32 as usize;
                    let str_len = str_len as u32 as usize;
                    ext.with(|ext: &mut E| {
                        let debug_str = unsafe { String::from_utf8_unchecked(ext.get_mem(str_ptr, str_len).to_vec()) };
                        log::debug!("DEBUG: {}", debug_str);
                    });
>>>>>>> 4d8f6385

                    Ok(())
                },
            )
        };

        let source = {
            let ext = ext.clone();
            Func::wrap(&store, move |source_ptr: i32| {
                ext.with(|ext: &mut E| {
                    let source = ext.source().unwrap_or_default();
<<<<<<< HEAD
                    ext.set_mem(source_ptr as isize as _, source.as_slice())
                        .map_err(|e| log::error!("Write memory err: {}", e))
                        .ok();
=======
                    ext.set_mem(source_ptr as isize as _, source.as_slice());
>>>>>>> 4d8f6385
                });
                Ok(())
            })
        };

<<<<<<< HEAD
        let gas = {
            let ext = ext.clone();
            Func::wrap(&store, move |val: i32| {
                if let Err(_) = ext.with(|ext: &mut E| ext.gas(val as _)) {
                    Err(wasmtime::Trap::new("Trapping: unable to send message"))
                } else {
                    Ok(())
                }
            })
        };

        Self {
            store,
            ext,
            alloc,
            send,
            free,
            size,
            read,
            debug,
            source,
            gas,
        }
=======
        Self { store, ext, alloc, send, free, size, read, debug, source }
>>>>>>> 4d8f6385
    }

    fn run_inner(
        &mut self,
        module: Module,
        static_area: Vec<u8>,
        memory: Memory,
        func: impl FnOnce(Instance) -> anyhow::Result<()>,
    ) -> anyhow::Result<()> {
        let mut imports = module
            .imports()
            .map(
                |import| if import.module() != "env" {
                    return Err(anyhow!("Non-env imports are not supported"))
                } else {
                    Ok((import.name(), Option::<Extern>::None))
                }
            )
            .collect::<anyhow::Result<Vec<_>>>()?;

<<<<<<< HEAD
        for (ref import_name, ref mut ext) in imports.iter_mut() {
            *ext = if import_name == &Some("send") {
                Some(self.send.clone().into())
            } else if import_name == &Some("source") {
                Some(self.source.clone().into())
            } else if import_name == &Some("alloc") {
                Some(self.alloc.clone().into())
            } else if import_name == &Some("free") {
                Some(self.free.clone().into())
            } else if import_name == &Some("size") {
                Some(self.size.clone().into())
            } else if import_name == &Some("read") {
                Some(self.read.clone().into())
            } else if import_name == &Some("debug") {
                Some(self.debug.clone().into())
            } else if import_name == &Some("gas") {
                Some(self.gas.clone().into())
            } else if import_name == &Some("memory") {
                Some(memory.clone().into())
            } else {
                continue;
            };
        }
=======
            for (ref import_name, ref mut ext) in imports.iter_mut() {
                *ext = if import_name == &Some("send") {
                    Some(self.send.clone().into())
                } else if import_name == &Some("source") {
                    Some(self.source.clone().into())
                } else if import_name == &Some("alloc") {
                    Some(self.alloc.clone().into())
                } else if import_name == &Some("free") {
                    Some(self.free.clone().into())
                } else if import_name == &Some("size") {
                    Some(self.size.clone().into())
                } else if import_name == &Some("read") {
                    Some(self.read.clone().into())
                } else if import_name == &Some("debug") {
                    Some(self.debug.clone().into())
                } else if import_name == &Some("memory") {
                    Some(memory.clone().into())
                } else {
                    continue;
                };
            }
>>>>>>> 4d8f6385

        let externs = imports
            .into_iter()
            .map(|(_, host_function)| host_function.ok_or(anyhow!("Missing import")))
            .collect::<anyhow::Result<Vec<_>>>()?;

        let instance = Instance::new(
            &self.store,
            &module,
            &externs,
        )?;

        unsafe {
            memory.data_unchecked_mut()[0..static_area.len()].copy_from_slice(&static_area[..])
        };

        func(instance)
    }

    pub fn setup_and_run(
        &mut self,
        ext: E,
        module: Module,
        static_area: Vec<u8>,
        memory: Memory,
        func: impl FnOnce(Instance) -> anyhow::Result<()>,
    ) -> (anyhow::Result<()>, E, Vec<(PageNumber, PageAction)>) {
        // Lock memory
        ext.memory_lock();

        self.ext.set(ext);
        let touched: Rc<RefCell<Vec<(PageNumber, PageAction, *const u8)>>> =
            Rc::new(RefCell::new(Vec::new()));
        let touched_clone = touched.clone();

        let ext_clone = self.ext.clone();
        let base = memory.data_ptr();

        unsafe {
            self.store.set_signal_handler(move |signum, siginfo, _| {
                handle_sigsegv(
                    &ext_clone,
                    touched_clone.borrow_mut(),
                    base,
                    signum,
                    siginfo,
                )
            });
        }

        let result = self.run_inner(module, static_area, memory, func);

        let ext = self.ext.unset();

        // Unlock memory
        ext.memory_unlock();
        let touched = touched.take().iter().map(|(a, b, _)| (*a, *b)).collect();

        (result, ext, touched)
    }

    pub fn engine(&self) -> &Engine {
        self.store.engine()
    }

    pub fn create_memory(&self, total_pages: u32) -> Memory {
        Memory::new(
            &self.store,
            wasmtime::MemoryType::new(
                wasmtime::Limits::at_least(total_pages)
            ),
        )
    }
}<|MERGE_RESOLUTION|>--- conflicted
+++ resolved
@@ -195,7 +195,7 @@
                     if let Err(_) = ext.with(|ext: &mut E| {
                         let data = ext.get_mem(message_ptr, message_len).to_vec();
                         let program_id = ProgramId::from_slice(ext.get_mem(program_id_ptr as isize as _, 32));
-                        
+
                         ext.send(OutgoingMessage::new(
                             program_id,
                             data.into(),
@@ -236,13 +236,7 @@
                 let dest = dest as u32 as usize;
                 ext.with(|ext: &mut E| {
                     let msg = ext.msg().to_vec();
-<<<<<<< HEAD
-                    ext.set_mem(dest, &msg[at..at + len])
-                        .map_err(|e| log::error!("Write memory err: {}", e))
-                        .ok();
-=======
                     ext.set_mem(dest, &msg[at..at+len]);
->>>>>>> 4d8f6385
                 });
                 Ok(())
             })
@@ -250,21 +244,7 @@
 
         let debug = {
             let ext = ext.clone();
-<<<<<<< HEAD
-            Func::wrap(&store, move |str_ptr: i32, str_len: i32| {
-                let str_ptr = str_ptr as u32 as usize;
-                let str_len = str_len as u32 as usize;
-                ext.with(|ext: &mut E| {
-                    let debug_str = unsafe {
-                        let mut debug_str = vec![0; str_len];
-                        ext.get_mem(str_ptr, debug_str.as_mut_slice())
-                            .map_err(|e| log::error!("Read memory err: {}", e))
-                            .ok();
-                        String::from_utf8_unchecked(debug_str)
-                    };
-                    log::debug!("DEBUG: {}", debug_str);
-                });
-=======
+
             Func::wrap(
                 &store,
                 move |str_ptr: i32, str_len: i32| {
@@ -274,8 +254,6 @@
                         let debug_str = unsafe { String::from_utf8_unchecked(ext.get_mem(str_ptr, str_len).to_vec()) };
                         log::debug!("DEBUG: {}", debug_str);
                     });
->>>>>>> 4d8f6385
-
                     Ok(())
                 },
             )
@@ -286,19 +264,12 @@
             Func::wrap(&store, move |source_ptr: i32| {
                 ext.with(|ext: &mut E| {
                     let source = ext.source().unwrap_or_default();
-<<<<<<< HEAD
-                    ext.set_mem(source_ptr as isize as _, source.as_slice())
-                        .map_err(|e| log::error!("Write memory err: {}", e))
-                        .ok();
-=======
                     ext.set_mem(source_ptr as isize as _, source.as_slice());
->>>>>>> 4d8f6385
                 });
                 Ok(())
             })
         };
 
-<<<<<<< HEAD
         let gas = {
             let ext = ext.clone();
             Func::wrap(&store, move |val: i32| {
@@ -322,9 +293,6 @@
             source,
             gas,
         }
-=======
-        Self { store, ext, alloc, send, free, size, read, debug, source }
->>>>>>> 4d8f6385
     }
 
     fn run_inner(
@@ -345,7 +313,6 @@
             )
             .collect::<anyhow::Result<Vec<_>>>()?;
 
-<<<<<<< HEAD
         for (ref import_name, ref mut ext) in imports.iter_mut() {
             *ext = if import_name == &Some("send") {
                 Some(self.send.clone().into())
@@ -369,29 +336,6 @@
                 continue;
             };
         }
-=======
-            for (ref import_name, ref mut ext) in imports.iter_mut() {
-                *ext = if import_name == &Some("send") {
-                    Some(self.send.clone().into())
-                } else if import_name == &Some("source") {
-                    Some(self.source.clone().into())
-                } else if import_name == &Some("alloc") {
-                    Some(self.alloc.clone().into())
-                } else if import_name == &Some("free") {
-                    Some(self.free.clone().into())
-                } else if import_name == &Some("size") {
-                    Some(self.size.clone().into())
-                } else if import_name == &Some("read") {
-                    Some(self.read.clone().into())
-                } else if import_name == &Some("debug") {
-                    Some(self.debug.clone().into())
-                } else if import_name == &Some("memory") {
-                    Some(memory.clone().into())
-                } else {
-                    continue;
-                };
-            }
->>>>>>> 4d8f6385
 
         let externs = imports
             .into_iter()
