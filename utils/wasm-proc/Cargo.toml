--- conflicted
+++ resolved
@@ -7,10 +7,6 @@
 clap = { version = "3.2", features = ["derive"] }
 log = "0.4.17"
 env_logger = "0.9.1"
-<<<<<<< HEAD
-thiserror = "1.0.35"
-=======
 thiserror = "1.0.37"
->>>>>>> 06271b3d
 gear-wasm-builder = { path = "../wasm-builder" }
 parity-wasm = "0.45.0"