--- conflicted
+++ resolved
@@ -11,8 +11,4 @@
 gstd = { path = "../../gstd", features = ["debug"] }
 codec = { package = "parity-scale-codec", version = "3.1.2", default-features = false, features = ["derive"] }
 scale-info = { version = "2.1.1", default-features = false, features = ["derive"] }
-<<<<<<< HEAD
-sp-core = { git = "https://github.com/paritytech/substrate", default-features = false, features = ["full_crypto"], branch = "polkadot-v0.9.26" }
-=======
-light_sr25519 = { path = "../light_sr25519" }
->>>>>>> 1ccff508
+light_sr25519 = { path = "../light_sr25519" }