--- conflicted
+++ resolved
@@ -354,13 +354,8 @@
         )
     }
 
-    pub fn send<ID: Into<ProgramIdWrapper>, C: Codec>(
-        &self,
-        from: ID,
-        payload: C,
-        delay: Option<u32>,
-    ) -> RunResult {
-        self.send_with_value(from, payload, 0, delay)
+    pub fn send<ID: Into<ProgramIdWrapper>, C: Codec>(&self, from: ID, payload: C) -> RunResult {
+        self.send_with_value(from, payload, 0)
     }
 
     pub fn send_with_value<ID: Into<ProgramIdWrapper>, C: Codec>(
@@ -368,18 +363,16 @@
         from: ID,
         payload: C,
         value: u128,
-        delay: Option<u32>,
     ) -> RunResult {
-        self.send_bytes_with_value(from, payload.encode(), value, delay)
+        self.send_bytes_with_value(from, payload.encode(), value)
     }
 
     pub fn send_bytes<ID: Into<ProgramIdWrapper>, T: AsRef<[u8]>>(
         &self,
         from: ID,
         payload: T,
-        delay: Option<u32>,
     ) -> RunResult {
-        self.send_bytes_with_value(from, payload, 0, delay)
+        self.send_bytes_with_value(from, payload, 0)
     }
 
     pub fn send_bytes_with_value<ID: Into<ProgramIdWrapper>, T: AsRef<[u8]>>(
@@ -387,7 +380,6 @@
         from: ID,
         payload: T,
         value: u128,
-        delay: Option<u32>,
     ) -> RunResult {
         let mut system = self.manager.borrow_mut();
 
@@ -417,25 +409,13 @@
         };
 
         let dispatch = Dispatch::new(kind, message);
-        if let Some(delay) = delay {
-            self.manager
-                .borrow_mut()
-                .send_delayed_dispatch(dispatch, delay);
-            Default::default()
-        } else {
-            system.run_dispatch(dispatch)
-        }
+        system.run_dispatch(dispatch)
     }
 
     pub fn send_signal<ID: Into<ProgramIdWrapper>>(
         &self,
         from: ID,
-<<<<<<< HEAD
-        status_code: StatusCode,
-        delay: Option<u32>,
-=======
         err: SimpleSignalError,
->>>>>>> a93deda7
     ) -> RunResult {
         let mut system = self.manager.borrow_mut();
 
@@ -455,14 +435,7 @@
         };
 
         let dispatch = message.into_dispatch(origin_msg_id, self.id);
-        if let Some(delay) = delay {
-            self.manager
-                .borrow_mut()
-                .send_delayed_dispatch(dispatch, delay);
-            Default::default()
-        } else {
-            system.run_dispatch(dispatch)
-        }
+        system.run_dispatch(dispatch)
     }
 
     pub fn id(&self) -> ProgramId {
