[package]
name = "gear-lazy-pages"
version = "0.1.0"
authors = ["Gear Technologies"]
description = "Gear lazy-pages support"
edition = "2018"
license = "GPL-3.0"
homepage = "https://gear-tech.io"
repository = "https://github.com/gear-tech/gear"

[dependencies]
log = "0.4.17"
<<<<<<< HEAD
gear-core = { path = "../core" }
sp-io = { version = "7.0.0", git = "https://github.com/gear-tech/substrate.git", branch = "gear-polkadot-v0.9.35" }
sp-std = { version = "5.0.0", git = "https://github.com/gear-tech/substrate.git", branch = "gear-polkadot-v0.9.35" }
=======
sp-io = { version = "6.0.0", git = "https://github.com/gear-tech/substrate.git", branch = "gear-polkadot-v0.9.33" }
sp-std = { version = "4.0.0", git = "https://github.com/gear-tech/substrate.git", branch = "gear-polkadot-v0.9.33" }
sp-wasm-interface = { version = "6.0.0", git = "https://github.com/gear-tech/substrate.git", branch = "gear-polkadot-v0.9.33" }
sc-executor-common = { version = "0.10.0-dev", git = "https://github.com/gear-tech/substrate.git", branch = "gear-polkadot-v0.9.33" }
>>>>>>> b775ae49
cfg-if = "1.0.0"
region = "3.0.0"
derive_more = "0.99.17"
static_assertions = "1.1"
once_cell = "1.14"

gear-core = { path = "../core" }

[target."cfg(target_vendor = \"apple\")".dependencies.mach]
version = "0.3.2"

[target.'cfg(unix)'.dependencies]
nix = "0.26.1"
libc = "0.2"
errno = "0.2"

[target.'cfg(windows)'.dependencies]
winapi = { version = "0.3.9", features = ["excpt", "memoryapi"] }

[dev-dependencies]
env_logger = "0.10.0"<|MERGE_RESOLUTION|>--- conflicted
+++ resolved
@@ -10,16 +10,10 @@
 
 [dependencies]
 log = "0.4.17"
-<<<<<<< HEAD
-gear-core = { path = "../core" }
 sp-io = { version = "7.0.0", git = "https://github.com/gear-tech/substrate.git", branch = "gear-polkadot-v0.9.35" }
 sp-std = { version = "5.0.0", git = "https://github.com/gear-tech/substrate.git", branch = "gear-polkadot-v0.9.35" }
-=======
-sp-io = { version = "6.0.0", git = "https://github.com/gear-tech/substrate.git", branch = "gear-polkadot-v0.9.33" }
-sp-std = { version = "4.0.0", git = "https://github.com/gear-tech/substrate.git", branch = "gear-polkadot-v0.9.33" }
-sp-wasm-interface = { version = "6.0.0", git = "https://github.com/gear-tech/substrate.git", branch = "gear-polkadot-v0.9.33" }
-sc-executor-common = { version = "0.10.0-dev", git = "https://github.com/gear-tech/substrate.git", branch = "gear-polkadot-v0.9.33" }
->>>>>>> b775ae49
+sp-wasm-interface = { version = "7.0.0", git = "https://github.com/gear-tech/substrate.git", branch = "gear-polkadot-v0.9.35" }
+sc-executor-common = { version = "0.10.0-dev", git = "https://github.com/gear-tech/substrate.git", branch = "gear-polkadot-v0.9.35" }
 cfg-if = "1.0.0"
 region = "3.0.0"
 derive_more = "0.99.17"
