--- conflicted
+++ resolved
@@ -237,13 +237,6 @@
       - name: "Test: Process gear-test"
         run: ./scripts/gear.sh test gtest
 
-<<<<<<< HEAD
-      - name: "Rebuild: gear-node"
-        run: ./scripts/gear.sh build node --release
-
-      - name: "Test: Process node runtime testsuite"
-        run: ./scripts/gear.sh test rtest
-=======
       - name: "Test: Program CLI"
         run: |
           cargo nextest run --release -p gear-program --features bin
@@ -256,7 +249,6 @@
         run: |
           cargo build -p gear-cli --release --features=runtime-test
           ./scripts/gear.sh test rtest gear
->>>>>>> ae09f618
 
       - name: "Rebuild: gear-collator"
         run: ./scripts/gear.sh build collator --release
@@ -274,11 +266,7 @@
 
       - name: "Test: Runtime benchmarks work"
         run: |
-<<<<<<< HEAD
-          cargo build -p gear-node --release --no-default-features --features gear-native,runtime-benchmarks
-          ./target/release/gear-node benchmark pallet --chain=dev --steps=2 --repeat=1 --pallet=pallet_gear --extrinsic="*" --execution=wasm --wasm-execution=compiled --heap-pages=4096
-=======
-          cargo build -p gear-cli --release --features runtime-benchmarks
+          cargo build -p gear-cli --release --no-default-features --features gear-native,runtime-benchmarks
           ./target/release/gear benchmark pallet --chain=dev --steps=2 --repeat=1 --pallet=pallet_gear --extrinsic="*" --execution=wasm --wasm-execution=compiled --heap-pages=4096
 
       - name: "Test: Sys-calls Wasmi integrity"
@@ -286,7 +274,6 @@
 
       - name: "Test: Sys-calls Sandbox integrity"
         run: ./target/release/gear benchmark pallet --chain=dev --pallet=pallet_gear --extrinsic="check_syscalls_integrity" --execution=wasm --wasm-execution=compiled --extra
->>>>>>> ae09f618
 
       - name: "Coverage: Aggregate"
         if: github.ref == 'refs/heads/master' || contains(github.event.pull_request.labels.*.name, 'E0-forcecoverage')
